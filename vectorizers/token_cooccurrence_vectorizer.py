--- conflicted
+++ resolved
@@ -335,10 +335,7 @@
     array_lengths: numpy.array(int, size = (n_windows,))
         The lengths of the arrays per window used to the store the coo matrix triples.
 
-<<<<<<< HEAD
-
-=======
->>>>>>> 4f0b6ae7
+
     Returns
     -------
     cooccurrence_matrix: CooArray
@@ -1223,44 +1220,20 @@
     n_iter: int (optional, default = 0)
         Number of EM iterations to perform
 
-<<<<<<< HEAD
-=======
-    context_document_width: 2-tuple  (optional, default = (0,0) )
-        The number of additional documents before and after the target to
-        potentially include in the context windows
-
->>>>>>> 4f0b6ae7
     epsilon: float32 (optional default = 0)
         Sets values in the cooccurrence matrix (after l_1 normalizing the columns)
         less than epsilon to zero
 
-<<<<<<< HEAD
     coo_initial_memory: str (optional, default = "0.5 GiB")
-        This value, giving a memory size in k, M, G or T, describes how much memory to initialize for acculumating the
-        (row, col, val) triples of larger data sets. Optimizations to use significantly less memory are made for data
-        sets with small expected numbers of non zeros. More memory will be allocated during processing if need be.
-=======
-    normalization: str ("bayesian" or "frequentist")
-        Sets the feature normalization to be the frequentist L_1 norm
-        or the Bayesian (Dirichlet Process) normalization
-
-    window_normalization: str ("bayesian" or "frequentist")
-        Sets the window normalization to be the frequentist L_1 norm
-        or the Bayesian (Dirichlet Process) normalization
-
-    coo_max_memory: str (optional, default = "0.5 GiB")
         This value, giving a memory size in k, M, G or T, describes how much memory
-        to initialize for acculumatingthe (row, col, val) triples of larger data sets.
-        This should be at least 2 times the number of non-zero entries in the final
-        cooccurrence matrix for near optimal speed in performance.  Optimizations to use
-        significantly less memory are made for data sets with small expected numbers of
+        to initialize for accumulating the (row, col, val) triples of larger data sets.
+        Optimizations to use significantly less memory are made for data sets with small expected numbers of
         non zeros. More memory will be allocated during processing if need be.
 
     multi_labelled_tokens: bool (optional, default=False)
         Indicates whether your contexts are a sequence of bags of tokens labels
         with the context co-occurrence spanning the bags.  In other words if you have
         sequences of multi-labelled tokens.
->>>>>>> 4f0b6ae7
     """
 
     def __init__(
@@ -1293,15 +1266,8 @@
         normalize_windows=True,
         n_iter=0,
         epsilon=0,
-<<<<<<< HEAD
+        multi_labelled_tokens=False,
         coo_initial_memory="0.5 GiB",
-        document_context=False,
-=======
-        normalization="frequentist",
-        window_normalization="frequentist",
-        coo_max_memory="0.5 GiB",
-        multi_labelled_tokens=False,
->>>>>>> 4f0b6ae7
     ):
         self.token_dictionary = token_dictionary
         self.max_unique_tokens = max_unique_tokens
@@ -1334,14 +1300,8 @@
         self.token_label_dictionary_ = {}
         self.token_index_dictionary_ = {}
         self._token_frequencies_ = np.array([])
-<<<<<<< HEAD
         self.coo_max_bytes = str_to_bytes(coo_initial_memory)
-        self.document_context = document_context
-=======
-
-        self.coo_max_bytes = str_to_bytes(self.coo_max_memory)
         self.multi_labelled_tokens = multi_labelled_tokens
->>>>>>> 4f0b6ae7
 
         self._normalize = normalize
         self._window_normalize = l1_normalize_vector
