import pytest

from sklearn.utils.estimator_checks import check_estimator
from sklearn.preprocessing import normalize

import scipy.sparse
import numpy as np
import pandas as pd

from vectorizers import TokenCooccurrenceVectorizer
from vectorizers import NgramVectorizer
from vectorizers import SkipgramVectorizer
from vectorizers import DistributionVectorizer
from vectorizers import HistogramVectorizer
from vectorizers import KDEVectorizer
from vectorizers import LabelledTreeCooccurrenceVectorizer
from vectorizers.transformers import SequentialDifferenceTransformer
from vectorizers.transformers import Wasserstein1DHistogramTransformer
from vectorizers import WassersteinVectorizer
from vectorizers import ApproximateWassersteinVectorizer
from vectorizers import SinkhornVectorizer

from vectorizers.distances import kantorovich1d
from vectorizers.ngram_vectorizer import ngrams_of
from vectorizers._vectorizers import find_bin_boundaries
from vectorizers.tree_token_cooccurrence import (
    build_tree_skip_grams,
    sequence_tree_skip_grams,
)
from vectorizers.preprocessing import remove_node
from vectorizers._window_kernels import (
    harmonic_kernel,
    flat_kernel,
)
from vectorizers.utils import summarize_embedding, categorical_columns_to_list

token_data = (
    (1, 3, 1, 4, 2),
    (2, 1, 2, 3, 4, 1, 2, 1, 3, 2, 4),
    (4, 1, 1, 3, 2, 4, 2),
    (1, 2, 2, 1, 2, 1, 3, 4, 3, 2, 4),
    (3, 4, 2, 1, 3, 1, 4, 4, 1, 3, 2),
    (2, 1, 3, 1, 4, 4, 1, 4, 1, 3, 2, 4),
)

text_token_data = (
    ("foo", "pok", "foo", "wer", "bar"),
    (),
    ("bar", "foo", "bar", "pok", "wer", "foo", "bar", "foo", "pok", "bar", "wer"),
    ("wer", "foo", "foo", "pok", "bar", "wer", "bar"),
    ("foo", "bar", "bar", "foo", "bar", "foo", "pok", "wer", "pok", "bar", "wer"),
    ("pok", "wer", "bar", "foo", "pok", "foo", "wer", "wer", "foo", "pok", "bar"),
    (
        "bar",
        "foo",
        "pok",
        "foo",
        "wer",
        "wer",
        "foo",
        "wer",
        "foo",
        "pok",
        "bar",
        "wer",
    ),
)

text_token_data_ngram = (
    ("wer", "pok", "wer"),
    ("bar", "pok", "wer"),
    ("foo", "pok", "wer"),
)
text_token_data_permutation = (("wer", "pok"), ("bar", "pok"), ("foo", "pok", "wer"))
text_token_data_subset = (("foo", "pok"), ("pok", "foo", "foo"))
text_token_data_new_token = (("foo", "pok"), ("pok", "foo", "foo", "zaz"))
text_token_data_ngram_soln = np.array(
    [
        [0, 0, 0, 0, 0, 0, 0, 1],
        [0, 0, 0, 0, 0, 0, 0, 1],
        [1, 1, 0, 1, 0, 0, 0, 0],
        [0, 0, 0, 0, 0, 0, 0, 1],
    ]
)


mixed_token_data = (
    (1, "pok", 1, 3.1415, "bar"),
    ("bar", 1, "bar", "pok", 3.1415, 1, "bar", 1, "pok", "bar", 3.1415),
    (3.1415, 1, 1, "pok", "bar", 3.1415, "bar"),
    (1, "bar", "bar", 1, "bar", 1, "pok", 3.1415, "pok", "bar", 3.1415),
    ("pok", 3.1415, "bar", 1, "pok", 1, 3.1415, 3.1415, 1, "pok", "bar"),
    ("bar", 1, "pok", 1, 3.1415, 3.1415, 1, 3.1415, 1, "pok", "bar", 3.1415),
)

point_data = [
    np.random.multivariate_normal(
        mean=[0.0, 0.0], cov=[[0.5, 0.0], [0.0, 0.5]], size=50
    ),
    np.random.multivariate_normal(
        mean=[0.5, 0.0], cov=[[0.5, 0.0], [0.0, 0.5]], size=60
    ),
    np.random.multivariate_normal(
        mean=[-0.5, 0.0], cov=[[0.5, 0.0], [0.0, 0.5]], size=80
    ),
    np.random.multivariate_normal(
        mean=[0.0, 0.5], cov=[[0.5, 0.0], [0.0, 0.5]], size=40
    ),
    np.random.multivariate_normal(
        mean=[0.0, -0.5], cov=[[0.5, 0.0], [0.0, 0.5]], size=20
    ),
]

value_sequence_data = [
    np.random.poisson(3.0, size=100),
    np.random.poisson(12.0, size=30),
    np.random.poisson(4.0, size=40),
    np.random.poisson(5.0, size=90),
    np.random.poisson(4.5, size=120),
    np.random.poisson(9.0, size=60),
    np.random.poisson(2.0, size=80),
]

path_graph = scipy.sparse.csr_matrix(
    [[0, 1, 0, 0], [0, 0, 1, 0], [0, 0, 0, 1], [0, 0, 0, 0]]
)
path_graph_labels = np.array(["a", "b", "a", "c"])
path_graph_two_out = scipy.sparse.csr_matrix(
    [[0, 1, 1, 0], [0, 0, 1, 1], [0, 0, 0, 1], [0, 0, 0, 0]]
)
unique_labels = np.array(["a", "b", "c", "d"])
shifted_labels = np.array(["b", "c", "d", "e"])
tree_sequence = [(path_graph, unique_labels), (path_graph, shifted_labels)]
label_dictionary = {"a": 0, "b": 1, "c": 2, "d": 3, "e": 4}
sub_dictionary = {"a": 0, "b": 1, "c": 2}

seq_tree_sequence = [
    (scipy.sparse.csr_matrix([[0, 1], [0, 0]]), np.array(["wer", "pok"])),
    (scipy.sparse.csr_matrix([[0, 1], [0, 0]]), np.array(["bar", "pok"])),
    (
        scipy.sparse.csr_matrix([[0, 1, 0], [0, 0, 1], [0, 0, 0]]),
        np.array(["foo", "pok", "wer"]),
    ),
]

distributions_data = scipy.sparse.rand(
    100, 1000, format="csr", random_state=42, dtype=np.float64
)
vectors_data = np.random.normal(size=(1000, 150))

distributions_data_list = [np.array(x) for x in distributions_data.tolil().data]
vectors_data_list = [
    np.ascontiguousarray(vectors_data[indices])
    for indices in distributions_data.tolil().rows
]
generator_reference_dist = np.full(16, 1.0 / 16.0)
generator_reference_vectors = (
    np.mean(distributions_data.toarray(), axis=0) @ vectors_data
) + np.random.normal(scale=0.25 * np.mean(np.abs(vectors_data)), size=(16, 150))


def test_LabeledTreeCooccurrenceVectorizer():
    model = LabelledTreeCooccurrenceVectorizer(
        window_radius=2, window_orientation="after"
    )
    result = model.fit_transform(tree_sequence)
    expected_result = scipy.sparse.csr_matrix(
        np.array(
            [
                [0, 1, 1, 0, 0],
                [0, 0, 2, 2, 0],
                [0, 0, 0, 2, 1],
                [0, 0, 0, 0, 1],
                [0, 0, 0, 0, 0],
            ]
        )
    )
    assert np.allclose(result.toarray(), expected_result.toarray())

    result = model.transform(tree_sequence)
    expected_result = scipy.sparse.csr_matrix(
        np.array(
            [
                [0, 1, 1, 0, 0],
                [0, 0, 2, 2, 0],
                [0, 0, 0, 2, 1],
                [0, 0, 0, 0, 1],
                [0, 0, 0, 0, 0],
            ]
        )
    )
    assert np.allclose(result.toarray(), expected_result.toarray())


def test_LabeledTreeCooccurrenceVectorizer_reduced_vocab():
    model = LabelledTreeCooccurrenceVectorizer(
        window_radius=2,
        window_orientation="after",
        token_dictionary=sub_dictionary,
    )
    result = model.fit_transform(tree_sequence)
    assert result.shape == (3, 3)


@pytest.mark.parametrize("min_token_occurrences", [None, 2])
@pytest.mark.parametrize("max_token_occurrences", [None, 2])
@pytest.mark.parametrize("min_document_occurrences", [None, 1])
@pytest.mark.parametrize("max_document_frequency", [None, 0.7])
@pytest.mark.parametrize("window_orientation", ["before", "after", "directional"])
@pytest.mark.parametrize("window_radius", [1, 2])
@pytest.mark.parametrize("kernel_function", ["harmonic", "flat", "geometric"])
@pytest.mark.parametrize("mask_string", [None, "[MASK]"])
def test_equality_of_Tree_and_Token_CooccurrenceVectorizers(
    min_token_occurrences,
    max_token_occurrences,
    min_document_occurrences,
    max_document_frequency,
    window_radius,
    window_orientation,
    kernel_function,
    mask_string,
):
    tree_model = LabelledTreeCooccurrenceVectorizer(
        window_radius=window_radius,
        window_orientation=window_orientation,
        kernel_function=kernel_function,
        min_occurrences=min_token_occurrences,
        max_occurrences=max_token_occurrences,
        max_tree_frequency=max_document_frequency,
        min_tree_occurrences=min_document_occurrences,
        mask_string=mask_string,
    )
    seq_model = TokenCooccurrenceVectorizer(
        window_radii=window_radius,
        window_orientations=window_orientation,
        kernel_functions=kernel_function,
        min_occurrences=min_token_occurrences,
        max_occurrences=max_token_occurrences,
        max_document_frequency=max_document_frequency,
        min_document_occurrences=min_document_occurrences,
        mask_string=mask_string,
        normalize_windows=False,
    )
    assert np.allclose(
        tree_model.fit_transform(seq_tree_sequence).toarray(),
        seq_model.fit_transform(text_token_data_permutation).toarray(),
    )
    assert np.allclose(
        tree_model.fit_transform(seq_tree_sequence).toarray(),
        tree_model.transform(seq_tree_sequence).toarray(),
    )
    assert np.allclose(
        seq_model.fit_transform(text_token_data_permutation).toarray(),
        seq_model.transform(text_token_data_permutation).toarray(),
    )
    assert np.allclose(
        tree_model.transform(seq_tree_sequence).toarray(),
        seq_model.transform(text_token_data_permutation).toarray(),
    )


@pytest.mark.parametrize("min_token_occurrences", [None, 2])
@pytest.mark.parametrize("max_document_frequency", [None, 0.7])
@pytest.mark.parametrize("window_orientation", ["directional"])
@pytest.mark.parametrize("window_radius", [1, 2])
@pytest.mark.parametrize("n_iter", [0, 2])
@pytest.mark.parametrize("kernel_function", ["flat"])
@pytest.mark.parametrize("window_function", ["fixed"])
@pytest.mark.parametrize("mask_string", [None, "[MASK]"])
@pytest.mark.parametrize("nullify_mask", [False, True])
@pytest.mark.parametrize("normalize_windows", [False, True])
@pytest.mark.parametrize("normalization", ["bayesian", "frequentist"])
def test_equality_of_TokenCooccurrenceVectorizer(
    min_token_occurrences,
    max_document_frequency,
    window_radius,
    window_orientation,
    kernel_function,
    window_function,
    mask_string,
    nullify_mask,
    n_iter,
    normalize_windows,
    normalization,
):
    model1 = TokenCooccurrenceVectorizer(
        window_radii=[window_radius],
        kernel_functions=[kernel_function],
        window_functions=[window_function],
        min_occurrences=min_token_occurrences,
        max_document_frequency=max_document_frequency,
        mask_string=mask_string,
        n_iter=n_iter,
        nullify_mask=nullify_mask and mask_string is not None,
        normalize_windows=normalize_windows,
        normalization=normalization,
    )
    model2 = TokenCooccurrenceVectorizer(
        window_radii=window_radius,
        kernel_functions=kernel_function,
        window_functions=window_function,
        min_occurrences=min_token_occurrences,
        max_document_frequency=max_document_frequency,
        mask_string=mask_string,
        n_iter=n_iter,
        nullify_mask=nullify_mask and mask_string is not None,
        normalize_windows=normalize_windows,
        normalization=normalization,
    )
    assert np.allclose(
        model1.fit_transform(text_token_data_permutation).toarray(),
        model2.fit_transform(text_token_data_permutation).toarray(),
    )
    assert np.allclose(
        model1.fit_transform(text_token_data_permutation).toarray(),
        model1.transform(text_token_data_permutation).toarray(),
    )
    assert np.allclose(
        model2.fit_transform(text_token_data_permutation).toarray(),
        model2.transform(text_token_data_permutation).toarray(),
    )


def test_reverse_cooccurrence_vectorizer():
    seq_model1 = TokenCooccurrenceVectorizer(
        window_radii=2,
        window_orientations="after",
        kernel_functions="harmonic",
        mask_string=None,
        normalize_windows=False,
    )
    seq_model2 = TokenCooccurrenceVectorizer(
        window_radii=2,
        window_orientations="before",
        kernel_functions="harmonic",
        mask_string=None,
        normalize_windows=False,
    )
    reversed_after = (seq_model1.fit_transform(text_token_data).toarray().T,)
    before = (seq_model2.fit_transform(text_token_data).toarray(),)
    assert np.allclose(reversed_after, before)


def test_build_tree_skip_grams_contract():
    (result_matrix, result_labels) = build_tree_skip_grams(
        token_sequence=path_graph_labels,
        adjacency_matrix=path_graph,
        kernel_function=flat_kernel,
        kernel_args=dict(),
        window_size=2,
    )
    expected_result = scipy.sparse.csr_matrix(
        [[1.0, 1.0, 1.0], [1.0, 0.0, 1.0], [0.0, 0.0, 0.0]]
    )
    assert np.allclose(result_matrix.toarray(), expected_result.toarray())


def test_build_tree_skip_grams_no_contract():
    (result_matrix, result_labels) = build_tree_skip_grams(
        token_sequence=unique_labels,
        adjacency_matrix=path_graph,
        kernel_function=flat_kernel,
        kernel_args=dict([]),
        window_size=2,
    )
    assert np.allclose(result_matrix.toarray(), path_graph_two_out.toarray())
    assert np.array_equal(unique_labels, result_labels)


@pytest.mark.parametrize(
    "window_orientation", ["before", "after", "symmetric", "directional"]
)
def test_sequence_tree_skip_grams(window_orientation):
    result = sequence_tree_skip_grams(
        tree_sequence,
        kernel_function=flat_kernel,
        kernel_args=dict(),
        window_size=2,
        label_dictionary=label_dictionary,
        window_orientation=window_orientation,
    )
    expected_result = scipy.sparse.csr_matrix(
        np.array(
            [
                [0, 1, 1, 0, 0],
                [0, 0, 2, 2, 0],
                [0, 0, 0, 2, 1],
                [0, 0, 0, 0, 1],
                [0, 0, 0, 0, 0],
            ]
        )
    )
    if window_orientation == "before":
        assert np.allclose(result.toarray(), expected_result.T.toarray())
    elif window_orientation == "after":
        assert np.allclose(result.toarray(), expected_result.toarray())
    elif window_orientation == "symmetric":
        assert np.allclose(
            result.toarray(), (expected_result + expected_result.T).toarray()
        )
    elif window_orientation == "directional":
        assert np.allclose(
            result.toarray(),
            scipy.sparse.hstack([expected_result.T, expected_result]).toarray(),
        )


def test_harmonic_kernel():
    kernel = harmonic_kernel([0, 0, 0, 0])
    assert kernel[0] == 1.0
    assert kernel[-1] == 1.0 / 4.0
    assert kernel[1] == 1.0 / 2.0


def test_flat_kernel():
    kernel = flat_kernel([0] * np.random.randint(2, 10))
    assert np.all(kernel == 1.0)


def test_ngrams_of():
    for ngram_size in (1, 2, 4):
        tokens = np.random.randint(10, size=np.random.poisson(5 + ngram_size))
        ngrams = ngrams_of(tokens, ngram_size)
        if len(tokens) >= ngram_size:
            assert len(ngrams) == len(tokens) - (ngram_size - 1)
        else:
            assert len(ngrams) == 0
        assert np.all(
            [ngrams[i][0] == tokens[i] for i in range(len(tokens) - (ngram_size - 1))]
        )
        assert np.all(
            [
                ngrams[i][-1] == tokens[i + (ngram_size - 1)]
                for i in range(len(tokens) - (ngram_size - 1))
            ]
        )


def test_find_bin_boundaries_min():
    data = np.random.poisson(5, size=1000)
    data = np.append(data, [0, 0, 0])
    bins = find_bin_boundaries(data, 10)
    # Poisson so smallest bin should be at 0
    assert bins[0] == 0.0


def test_find_boundaries_all_dupes():
    data = np.ones(100)
    with pytest.warns(UserWarning):
        bins = find_bin_boundaries(data, 10)
        assert len(bins) == 1


def test_token_cooccurrence_vectorizer_basic():
    vectorizer = TokenCooccurrenceVectorizer(window_orientations="directional")
    result = vectorizer.fit_transform(token_data)
    transform = vectorizer.transform(token_data)
    assert (result != transform).nnz == 0
    assert scipy.sparse.issparse(result)
    vectorizer = TokenCooccurrenceVectorizer(
        window_radii=1, window_orientations="after"
    )
    result = vectorizer.fit_transform(token_data)
    transform = vectorizer.transform(token_data)
    assert (result != transform).nnz == 0
    assert result[0, 2] == 8
    assert result[1, 0] == 6


def test_token_cooccurrence_vectorizer_ngrams():
    vectorizer = TokenCooccurrenceVectorizer(n_iter=0, skip_ngram_size=2)
    result = vectorizer.fit_transform(text_token_data_ngram)
    transform = vectorizer.transform(text_token_data_ngram)
    assert (result != transform).nnz == 0
    assert np.allclose(result.toarray(), text_token_data_ngram_soln)


def test_token_cooccurrence_vectorizer_window_normalization():
    vectorizer = TokenCooccurrenceVectorizer(
        n_iter=1, normalize_windows=True, window_normalization="bayesian"
    )
    result = vectorizer.fit_transform(token_data)
    transform = vectorizer.transform(token_data)
    assert (result != transform).nnz == 0

    vectorizer = TokenCooccurrenceVectorizer(
        n_iter=1, normalize_windows=True, window_normalization="frequentist"
    )
    result = vectorizer.fit_transform(token_data)
    transform = vectorizer.transform(token_data)
    assert (result != transform).nnz == 0


def test_token_cooccurrence_vectorizer_window_args():
    vectorizer_a = TokenCooccurrenceVectorizer(window_functions="variable")
    vectorizer_b = TokenCooccurrenceVectorizer(
        window_functions="variable", window_args={"power": 0.75}
    )
    assert (
        vectorizer_a.fit_transform(token_data) != vectorizer_b.fit_transform(token_data)
    ).nnz == 0


def test_token_cooccurrence_vectorizer_kernel_args():
    vectorizer_a = TokenCooccurrenceVectorizer(
        kernel_functions="geometric",
        mask_string="MASK",
        kernel_args={"normalize": True},
    )
    vectorizer_b = TokenCooccurrenceVectorizer(
        kernel_functions="geometric",
        kernel_args={"normalize": True, "p": 0.9},
        mask_string="MASK",
    )
    assert (
        vectorizer_a.fit_transform(token_data) != vectorizer_b.fit_transform(token_data)
    ).nnz == 0


def test_cooccurrence_vectorizer_epsilon():
    vectorizer_a = TokenCooccurrenceVectorizer(epsilon=0, normalization="frequentist")
    vectorizer_b = TokenCooccurrenceVectorizer(
        epsilon=1e-11, normalization="frequentist"
    )
    vectorizer_c = TokenCooccurrenceVectorizer(epsilon=1, normalization="frequentist")
    mat1 = normalize(
        vectorizer_a.fit_transform(token_data).toarray(), axis=0, norm="l1"
    )
    mat2 = vectorizer_b.fit_transform(token_data).toarray()
    assert np.allclose(mat1, mat2)
    assert vectorizer_c.fit_transform(token_data).nnz == 0


def test_cooccurrence_vectorizer_coo_mem():
    vectorizer_a = TokenCooccurrenceVectorizer(
        window_functions="fixed",
        n_iter=0,
        coo_max_memory="2k",
        normalize_windows=False,
    )
    vectorizer_b = TokenCooccurrenceVectorizer(
        window_functions="fixed",
        n_iter=0,
        normalize_windows=False,
    )

    mat1 = vectorizer_a.fit_transform(token_data).toarray()
    mat2 = vectorizer_b.fit_transform(token_data).toarray()
    assert np.allclose(mat1, mat2)


def test_cooccurrence_vectorizer_coo_mem_limit():
    vectorizer_a = TokenCooccurrenceVectorizer(
        window_functions="fixed",
        n_iter=0,
        coo_max_memory="1k",
        normalize_windows=False,
    )
    vectorizer_b = TokenCooccurrenceVectorizer(
        window_functions="fixed",
        n_iter=0,
        normalize_windows=False,
    )
    np.random.seed(42)
    data = [[np.random.randint(0, 10) for i in range(100)]]
    mat1 = vectorizer_a.fit_transform(data).toarray()
    mat2 = vectorizer_b.fit_transform(data).toarray()
    assert np.allclose(mat1, mat2)


@pytest.mark.parametrize("skip_grams_size", [1, 2])
def test_cooccurrence_vectorizer_em_iter(skip_grams_size):
    vectorizer_a = TokenCooccurrenceVectorizer(
        n_iter=0, skip_ngram_size=skip_grams_size
    )
    vectorizer_b = TokenCooccurrenceVectorizer(
        n_iter=2, skip_ngram_size=skip_grams_size, normalization="frequentist"
    )
    assert (
        vectorizer_a.fit_transform(token_data).nnz
        == vectorizer_b.fit_transform(token_data).nnz
    )


def test_cooccurrence_vectorizer_wide_iter():
    vectorizer_a = TokenCooccurrenceVectorizer(
        kernel_functions=["flat", "harmonic"],
        window_radii=[1, 2],
        mix_weights=[1, 1],
        window_functions=("fixed", "variable"),
        window_orientations=["directional", "directional"],
        n_iter=0,
    )
    vectorizer_b = TokenCooccurrenceVectorizer(
        kernel_functions=["flat", "harmonic"],
        window_radii=[1, 2],
        mix_weights=[1, 1],
        window_functions=["fixed", "variable"],
        window_orientations=["directional", "directional"],
        normalization="frequentist",
        n_iter=2,
    )
    assert (
        vectorizer_a.fit_transform(token_data).nnz
        == vectorizer_b.fit_transform(token_data).nnz
    )


def test_cooccurrence_vectorizer_wide_transform():
    vectorizer_a = TokenCooccurrenceVectorizer(
        kernel_functions=["flat", "harmonic"],
        window_radii=[1, 2],
        mix_weights=[1, 1],
        window_functions=("fixed", "variable"),
        window_orientations=["directional", "directional"],
        n_iter=2,
    )
    assert (
        vectorizer_a.fit_transform(token_data).nnz
        == vectorizer_a.transform(token_data).nnz
    )


@pytest.mark.parametrize("kernel_function", ["harmonic", "flat", "geometric"])
def test_token_cooccurrence_vectorizer_offset(kernel_function):
    vectorizer_a = TokenCooccurrenceVectorizer(
        kernel_functions=kernel_function, window_radii=1, normalize_windows=False
    )
    vectorizer_b = TokenCooccurrenceVectorizer(
        kernel_functions=kernel_function, window_radii=2, normalize_windows=False
    )
    vectorizer_c = TokenCooccurrenceVectorizer(
        window_radii=2,
        kernel_functions=kernel_function,
        kernel_args={"offset": 1},
        normalize_windows=False,
    )
    mat1 = (
        vectorizer_a.fit_transform(token_data) + vectorizer_c.fit_transform(token_data)
    ).toarray()
    mat2 = vectorizer_b.fit_transform(token_data).toarray()
    assert np.allclose(mat1, mat2)


def test_token_cooccurrence_vectorizer_nullify_mask():
    vectorizer_a = TokenCooccurrenceVectorizer(mask_string="MASK", nullify_mask=True)
    vectorizer_b = TokenCooccurrenceVectorizer(
        mask_string="MASK",
    )
    assert np.allclose(
        vectorizer_a.fit_transform(token_data).toarray()[:-1, :-1],
        vectorizer_b.fit_transform(token_data).toarray()[:-1, :-1],
    )
    assert vectorizer_a.fit_transform(token_data).getrow(-1).nnz == 0
    assert vectorizer_a.fit_transform(token_data).getcol(-1).nnz == 0


def test_token_cooccurrence_vectorizer_orientation():
    vectorizer = TokenCooccurrenceVectorizer(
        window_radii=1, window_orientations="directional", normalize_windows=False
    )
    result = vectorizer.fit_transform(text_token_data)
    assert result.shape == (4, 8)
    # Check the pok preceded by wer value is 1
    row = vectorizer.token_label_dictionary_["pok"]
    col = vectorizer.column_label_dictionary_["pre_0_wer"]
    assert result[row, col] == 1
    result_before = TokenCooccurrenceVectorizer(
        window_radii=1, window_orientations="before", normalize_windows=False
    ).fit_transform(text_token_data)
    result_after = TokenCooccurrenceVectorizer(
        window_radii=1, window_orientations="after", normalize_windows=False
    ).fit_transform(text_token_data)
    assert np.all(result_after.toarray() == (result_before.transpose()).toarray())
    assert np.all(
        result.toarray() == np.hstack([result_before.toarray(), result_after.toarray()])
    )


def test_token_cooccurrence_vectorizer_column_order():
    vectorizer = TokenCooccurrenceVectorizer().fit(text_token_data)
    vectorizer_permuted = TokenCooccurrenceVectorizer().fit(text_token_data_permutation)
    assert (
        vectorizer.token_label_dictionary_
        == vectorizer_permuted.token_label_dictionary_
    )


def test_token_cooccurrence_vectorizer_transform():
    vectorizer = TokenCooccurrenceVectorizer(
        window_orientations="directional", normalize_windows=False
    )
    result = vectorizer.fit_transform(text_token_data_subset)
    transform = vectorizer.transform(text_token_data)
    assert result.shape == transform.shape
    assert transform[0, 0] == 17


def test_token_cooccurence_vectorizer_transform_new_vocab():
    vectorizer = TokenCooccurrenceVectorizer()
    result = vectorizer.fit_transform(text_token_data_subset)
    transform = vectorizer.transform(text_token_data_new_token)
    assert (result != transform).nnz == 0


def test_token_cooccurrence_vectorizer_text():
    vectorizer = TokenCooccurrenceVectorizer()
    result = vectorizer.fit_transform(text_token_data)
    assert scipy.sparse.issparse(result)
    transform = vectorizer.transform(text_token_data)
    assert (result != transform).nnz == 0
    vectorizer = TokenCooccurrenceVectorizer(
        window_radii=1, window_orientations="after", normalize_windows=False
    )
    result = vectorizer.fit_transform(text_token_data)
    transform = vectorizer.transform(text_token_data)
    assert (result != transform).nnz == 0
    assert result[1, 2] == 8
    assert result[0, 1] == 6


def test_token_cooccurrence_vectorizer_fixed_tokens():
    vectorizer = TokenCooccurrenceVectorizer(token_dictionary={1: 0, 2: 1, 3: 2})
    result = vectorizer.fit_transform(token_data)
    assert scipy.sparse.issparse(result)
    vectorizer = TokenCooccurrenceVectorizer(
        window_radii=1, window_orientations="after", normalize_windows=False
    )
    result = vectorizer.fit_transform(token_data)
    assert result[0, 2] == 8
    assert result[1, 0] == 6


def test_token_cooccurrence_vectorizer_excessive_prune():
    vectorizer = TokenCooccurrenceVectorizer(min_frequency=1.0)
    with pytest.raises(ValueError):
        result = vectorizer.fit_transform(token_data)


def test_token_cooccurrence_vectorizer_min_occur():
    vectorizer = TokenCooccurrenceVectorizer(min_occurrences=3)
    result = vectorizer.fit_transform(token_data)
    assert scipy.sparse.issparse(result)
    vectorizer = TokenCooccurrenceVectorizer(
        window_radii=1, window_orientations="after", normalize_windows=False
    )
    result = vectorizer.fit_transform(token_data)
    assert result[0, 2] == 8
    assert result[1, 0] == 6


def test_token_cooccurrence_vectorizer_max_freq():
    vectorizer = TokenCooccurrenceVectorizer(max_frequency=0.2)
    result = vectorizer.fit_transform(token_data)
    assert scipy.sparse.issparse(result)
    vectorizer = TokenCooccurrenceVectorizer(
        window_radii=1, window_orientations="after", normalize_windows=False
    )
    result = vectorizer.fit_transform(token_data)
    assert result[0, 2] == 8
    assert result[1, 0] == 6


def test_token_cooccurrence_vectorizer_variable_window():
    vectorizer = TokenCooccurrenceVectorizer(window_functions="variable")
    result = vectorizer.fit_transform(token_data)
    assert scipy.sparse.issparse(result)
    vectorizer = TokenCooccurrenceVectorizer(
        window_radii=1, window_orientations="after", normalize_windows=False
    )
    result = vectorizer.fit_transform(token_data)
    assert result[0, 2] == 8
    assert result[1, 0] == 6


def test_token_cooccurrence_vectorizer_mixed():
    vectorizer = TokenCooccurrenceVectorizer()
    with pytest.raises(ValueError):
        vectorizer.fit_transform(mixed_token_data)


def test_ngram_vectorizer_basic():
    vectorizer = NgramVectorizer()
    result = vectorizer.fit_transform(token_data)
    assert scipy.sparse.issparse(result)
    transform_result = vectorizer.transform(token_data)
    assert np.all(transform_result.data == result.data)
    assert np.all(transform_result.tocoo().col == result.tocoo().col)


def test_ngram_vectorizer_text():
    vectorizer = NgramVectorizer()
    result = vectorizer.fit_transform(text_token_data)
    assert scipy.sparse.issparse(result)
    # Ensure that the empty document has an all zero row
    assert len((result[1, :]).data) == 0


def test_ngram_vectorizer_mixed():
    vectorizer = SkipgramVectorizer()
    with pytest.raises(ValueError):
        vectorizer.fit_transform(mixed_token_data)


def test_ngram_vectorizer_min_doc():
    vectorizer = NgramVectorizer(min_document_occurrences=2)
    count_matrix = vectorizer.fit_transform(text_token_data_permutation)
    assert count_matrix.shape == (3, 2)
    assert np.all(count_matrix.toarray() == np.array([[1, 1], [1, 0], [1, 1]]))


def test_ngram_vectorizer_min_doc_freq():
    vectorizer = NgramVectorizer(min_document_frequency=0.6)
    count_matrix = vectorizer.fit_transform(text_token_data_permutation)
    assert count_matrix.shape == (3, 2)
    assert np.all(count_matrix.toarray() == np.array([[1, 1], [1, 0], [1, 1]]))


def test_ngram_vectorizer_max_doc():
    vectorizer = NgramVectorizer(max_document_occurrences=1)
    count_matrix = vectorizer.fit_transform(text_token_data_permutation)
    assert count_matrix.shape == (3, 2)
    assert np.all(count_matrix.toarray() == np.array([[0, 0], [1, 0], [0, 1]]))


def test_ngram_vectorizer_max_doc_freq():
    vectorizer = NgramVectorizer(max_document_frequency=0.4)
    count_matrix = vectorizer.fit_transform(text_token_data_permutation)
    assert count_matrix.shape == (3, 2)
    assert np.all(count_matrix.toarray() == np.array([[0, 0], [1, 0], [0, 1]]))


def test_skipgram_vectorizer_basic():
    vectorizer = SkipgramVectorizer()
    result = vectorizer.fit_transform(token_data)
    assert scipy.sparse.issparse(result)
    transform_result = vectorizer.transform(token_data)
    assert np.all(transform_result.data == result.data)
    assert np.all(transform_result.tocoo().col == result.tocoo().col)


def test_skipram_vectorizer_max_doc():
    vectorizer = SkipgramVectorizer(max_document_occurrences=2)
    count_matrix = vectorizer.fit_transform(text_token_data_permutation)
    assert count_matrix.shape == (3, 1)
    assert np.all(count_matrix.toarray() == np.array([[0], [0], [1]]))


def test_skipram_vectorizer_min_doc():
    vectorizer = SkipgramVectorizer(min_document_occurrences=2)
    count_matrix = vectorizer.fit_transform(text_token_data_permutation)
    assert count_matrix.shape == (3, 2)
    assert np.all(count_matrix.toarray() == np.array([[0, 1], [0, 0], [1, 0]]))


def test_skipgram_vectorizer_text():
    vectorizer = SkipgramVectorizer()
    result = vectorizer.fit_transform(text_token_data)
    assert scipy.sparse.issparse(result)
    # Ensure that the empty document has an all zero row
    assert len((result[1, :]).data) == 0


def test_skipgram_vectorizer_mixed():
    vectorizer = SkipgramVectorizer()
    with pytest.raises(ValueError):
        vectorizer.fit_transform(mixed_token_data)


def test_distribution_vectorizer_basic():
    vectorizer = DistributionVectorizer(n_components=3)
    result = vectorizer.fit_transform(point_data)
    assert result.shape == (len(point_data), 3)
    transform_result = vectorizer.transform(point_data)
    assert np.all(result == transform_result)


def test_distribution_vectorizer_bad_params():
    vectorizer = DistributionVectorizer(n_components=-1)
    with pytest.raises(ValueError):
        vectorizer.fit(point_data)
    vectorizer = DistributionVectorizer(n_components="foo")
    with pytest.raises(ValueError):
        vectorizer.fit(point_data)
    vectorizer = DistributionVectorizer()
    with pytest.raises(ValueError):
        vectorizer.fit(point_data[0])
    vectorizer = DistributionVectorizer()
    with pytest.raises(ValueError):
        vectorizer.fit(
            [np.random.uniform(size=(10, np.random.poisson(10))) for i in range(5)]
        )
    vectorizer = DistributionVectorizer()
    with pytest.raises(ValueError):
        vectorizer.fit(
            [
                [[1, 2, 3], [1, 2], [1, 2, 3, 4]],
                [
                    [1, 2],
                    [
                        1,
                    ],
                    [1, 2, 3],
                ],
            ]
        )


def test_histogram_vectorizer_basic():
    vectorizer = HistogramVectorizer(n_components=20)
    result = vectorizer.fit_transform(value_sequence_data)
    assert result.shape == (len(value_sequence_data), 20)
    transform_result = vectorizer.transform(value_sequence_data)
    assert np.all(result == transform_result)


def test_histogram_vectorizer_outlier_bins():
    vectorizer = HistogramVectorizer(n_components=20, append_outlier_bins=True)
    result = vectorizer.fit_transform(value_sequence_data)
    assert result.shape == (len(value_sequence_data), 20 + 2)
    transform_result = vectorizer.transform([[-1.0, -1.0, -1.0, 150.0]])
    assert transform_result[0][0] == 3.0
    assert transform_result[0][-1] == 1.0


def test_kde_vectorizer_basic():
    vectorizer = KDEVectorizer(n_components=20)
    result = vectorizer.fit_transform(value_sequence_data)
    assert result.shape == (len(value_sequence_data), 20)
    transform_result = vectorizer.transform(value_sequence_data)
    assert np.all(result == transform_result)


def test_seq_diff_transformer():
    transformer = SequentialDifferenceTransformer()
    result = transformer.fit_transform(value_sequence_data)
    for i in range(len(value_sequence_data)):
        assert np.allclose(
            result[i], value_sequence_data[i][1:] - value_sequence_data[i][:-1]
        )


def test_wass1d_transfomer():
    vectorizer = HistogramVectorizer()
    histogram_data = vectorizer.fit_transform(value_sequence_data)
    transformer = Wasserstein1DHistogramTransformer()
    result = transformer.fit_transform(histogram_data)
    for i in range(result.shape[0]):
        for j in range(i + 1, result.shape[0]):
            assert np.isclose(
                kantorovich1d(histogram_data[i], histogram_data[j]),
                np.sum(np.abs(result[i] - result[j])),
            )


def test_wasserstein_vectorizer_basic():
    vectorizer = WassersteinVectorizer(random_state=42)
    result = vectorizer.fit_transform(distributions_data, vectors=vectors_data)
    transform_result = vectorizer.transform(distributions_data, vectors=vectors_data)
    assert np.allclose(result, transform_result, rtol=1e-3, atol=1e-6)


def test_wasserstein_vectorizer_lists():
    vectorizer = WassersteinVectorizer(random_state=42)
    result = vectorizer.fit_transform(
        distributions_data_list, vectors=vectors_data_list
    )
    transform_result = vectorizer.transform(
        distributions_data_list, vectors=vectors_data_list
    )
    assert np.allclose(result, transform_result, rtol=1e-3, atol=1e-6)


def test_wasserstein_vectorizer_generators():
    distributions_data_generator = (x for x in distributions_data_list)
    vectors_data_generator = (x for x in vectors_data_list)
    vectorizer = WassersteinVectorizer(random_state=42)
    result = vectorizer.fit_transform(
        distributions_data_generator,
        vectors=vectors_data_generator,
        reference_distribution=generator_reference_dist,
        reference_vectors=generator_reference_vectors,
        n_distributions=distributions_data.shape[0],
        vector_dim=vectors_data.shape[1],
    )
    distributions_data_generator = (x for x in distributions_data_list)
    vectors_data_generator = (x for x in vectors_data_list)
    transform_result = vectorizer.transform(
        distributions_data_generator,
        vectors=vectors_data_generator,
        n_distributions=distributions_data.shape[0],
        vector_dim=vectors_data.shape[1],
    )
    assert np.allclose(result, transform_result, rtol=1e-3, atol=1e-6)


def test_wasserstein_vectorizer_generators_blockwise():
    distributions_data_generator = (x for x in distributions_data_list)
    vectors_data_generator = (x for x in vectors_data_list)
    vectorizer = WassersteinVectorizer(random_state=42, memory_size="50k")
    result = vectorizer.fit_transform(
        distributions_data_generator,
        vectors=vectors_data_generator,
        reference_distribution=generator_reference_dist,
        reference_vectors=generator_reference_vectors,
        n_distributions=distributions_data.shape[0],
        vector_dim=vectors_data.shape[1],
    )
    distributions_data_generator = (x for x in distributions_data_list)
    vectors_data_generator = (x for x in vectors_data_list)
    transform_result = vectorizer.transform(
        distributions_data_generator,
        vectors=vectors_data_generator,
        n_distributions=distributions_data.shape[0],
        vector_dim=vectors_data.shape[1],
    )
    assert np.allclose(result, transform_result, rtol=1e-3, atol=1e-6)


def test_wasserstein_vectorizer_blockwise():
    vectorizer = WassersteinVectorizer(random_state=42, memory_size="50k")
    result = vectorizer.fit_transform(distributions_data, vectors=vectors_data)
    transform_result = vectorizer.transform(distributions_data, vectors=vectors_data)
    assert np.allclose(result, transform_result, rtol=1e-3, atol=1e-6)


def test_sinkhorn_vectorizer_basic():
    vectorizer = SinkhornVectorizer(random_state=42)
    result = vectorizer.fit_transform(distributions_data, vectors=vectors_data)
    transform_result = vectorizer.transform(distributions_data, vectors=vectors_data)
    assert np.allclose(result, transform_result, rtol=1e-3, atol=1e-6)


def test_sinkhorn_vectorizer_blockwise():
    vectorizer = SinkhornVectorizer(random_state=42, memory_size="50k")
    result = vectorizer.fit_transform(distributions_data, vectors=vectors_data)
    transform_result = vectorizer.transform(distributions_data, vectors=vectors_data)
    assert np.allclose(result, transform_result, rtol=1e-3, atol=1e-6)


def test_wasserstein_vectorizer_list_based():
    lil_data = normalize(distributions_data, norm="l1").tolil()
    distributions = [np.array(x) for x in lil_data.data]
    vectors = [vectors_data[x] for x in lil_data.rows]
    vectorizer = WassersteinVectorizer(random_state=42)
    result = vectorizer.fit_transform(distributions, vectors=vectors)
    transform_result = vectorizer.transform(distributions, vectors=vectors)
    assert np.allclose(result, transform_result, rtol=1e-3, atol=1e-6)


def test_wasserstein_vectorizer_list_based_blockwise():
    lil_data = normalize(distributions_data, norm="l1").tolil()
    distributions = [np.array(x) for x in lil_data.data]
    vectors = [vectors_data[x] for x in lil_data.rows]
    vectorizer = WassersteinVectorizer(random_state=42, memory_size="50k")
    result = vectorizer.fit_transform(distributions, vectors=vectors)
    transform_result = vectorizer.transform(distributions, vectors=vectors)
    assert np.allclose(result, transform_result, rtol=1e-3, atol=1e-6)


def test_wasserstein_vectorizer_list_compared_to_sparse():
    lil_data = normalize(distributions_data.astype(np.float64), norm="l1").tolil()
    distributions = [np.array(x) for x in lil_data.data]
    vectors = [vectors_data[x] for x in lil_data.rows]
    vectorizer_sparse = WassersteinVectorizer(random_state=42)
    result_sparse = vectorizer_sparse.fit_transform(
        distributions_data, vectors=vectors_data
    )
    vectorizer_list = WassersteinVectorizer(random_state=42)
    result_list = vectorizer_list.fit_transform(
        distributions,
        vectors=vectors,
        reference_distribution=vectorizer_sparse.reference_distribution_,
        reference_vectors=vectorizer_sparse.reference_vectors_,
    )
    assert np.allclose(result_sparse, result_list, rtol=1e-3, atol=1e-6)


def test_wasserstein_vectorizer_generator_compared_to_sparse():
    distributions_data_generator = (x for x in distributions_data_list)
    vectors_data_generator = (x for x in vectors_data_list)
    vectorizer_sparse = WassersteinVectorizer(random_state=42)
    result_sparse = vectorizer_sparse.fit_transform(
        distributions_data, vectors=vectors_data
    )
    vectorizer_gen = WassersteinVectorizer(random_state=42)
    result_list = vectorizer_gen.fit_transform(
        distributions_data_generator,
        vectors=vectors_data_generator,
        reference_distribution=vectorizer_sparse.reference_distribution_,
        reference_vectors=vectorizer_sparse.reference_vectors_,
        n_distributions=distributions_data.shape[0],
        vector_dim=vectors_data.shape[1],
    )
    assert np.allclose(result_sparse, result_list, rtol=1e-3, atol=1e-6)


def test_approx_wasserstein_vectorizer_basic():
    vectorizer = ApproximateWassersteinVectorizer(random_state=42)
    result = vectorizer.fit_transform(distributions_data, vectors=vectors_data)
    transform_result = vectorizer.transform(distributions_data, vectors=vectors_data)
    assert np.allclose(result, transform_result, rtol=1e-3, atol=1e-6)


@pytest.mark.parametrize(
    "wasserstein_class",
    [WassersteinVectorizer, SinkhornVectorizer, ApproximateWassersteinVectorizer],
)
def test_wasserstein_based_vectorizer_bad_params(wasserstein_class):
    with pytest.raises(ValueError):
        vectorizer = wasserstein_class()
        vectorizer.fit(distributions_data)

    with pytest.raises(ValueError):
        vectorizer = wasserstein_class()
        vectorizer.fit(mixed_token_data, vectors=vectors_data)

    with pytest.raises(ValueError):
        vectorizer = wasserstein_class()
        vectorizer.fit(point_data, vectors=vectors_data)

<<<<<<< HEAD
=======
    distributions_data_generator = (x for x in distributions_data_list)
    vectors_data_generator = (x for x in vectors_data_list)
    with pytest.raises(ValueError):
        vectorizer = WassersteinVectorizer()
        vectorizer.fit(distributions_data_generator, vectors=vectors_data_generator)

    distributions_data_generator = (x for x in distributions_data_list)
    vectors_data_generator = (x for x in vectors_data_list)
    with pytest.raises(ValueError):
        vectorizer = WassersteinVectorizer()
        vectorizer.fit(
            distributions_data_generator,
            vectors=vectors_data_generator,
            reference_vectors=np.random.random((10, vectors_data.shape[1])),
        )

    distributions_data_generator = (x for x in distributions_data_list)
    vectors_data_generator = (x for x in vectors_data_list)
    with pytest.raises(ValueError):
        vectorizer = WassersteinVectorizer(reference_size=20)
        vectorizer.fit(
            distributions_data_generator,
            vectors=vectors_data_generator,
            reference_vectors=np.random.random((10, vectors_data.shape[1])),
        )
>>>>>>> 3fd23dcb

@pytest.mark.parametrize(
    "wasserstein_class",
    [WassersteinVectorizer, SinkhornVectorizer],
)
def test_wasserstein_based_vectorizer_bad_metrics(wasserstein_class):
    with pytest.raises(ValueError):
        vectorizer = wasserstein_class(metric="unsupported_metric")
        vectorizer.fit(distributions_data, vectors=vectors_data)

    with pytest.raises(ValueError):
        vectorizer = wasserstein_class(metric=0.75)
        vectorizer.fit(distributions_data, vectors=vectors_data)


def test_node_removal():
    graph = scipy.sparse.random(10, 10, 0.1, format="csr")
    graph.data = np.ones_like(graph.data)
    # # Remove self-loops
    # for i in range(10):
    #     if graph[i, i] != 0:
    #         graph[i, i] = 0
    # graph.eliminate_zeros()
    node_to_remove = np.argmax(np.array(graph.sum(axis=0)).T[0])
    graph_less_node = remove_node(graph, node_to_remove, inplace=False)
    # assert (graph != graph_less_node).sum() > 0
    with pytest.raises(ValueError):
        graph_less_node = remove_node(graph, node_to_remove, inplace=True)
    inplace_graph = graph.tolil()
    remove_node(inplace_graph, node_to_remove, inplace=True)
    assert (inplace_graph != graph_less_node).sum() == 0

    assert np.all([node_to_remove not in row for row in inplace_graph.rows])
    assert len(inplace_graph.rows[node_to_remove]) == 0

    orig_graph = graph.tolil()
    for i, row in enumerate(orig_graph.rows):
        if node_to_remove in row and i != node_to_remove:
            assert np.all(
                np.unique(np.hstack([row, orig_graph.rows[node_to_remove]]))
                == np.unique(np.hstack([inplace_graph.rows[i], [node_to_remove]]))
            )


def test_multi_label_token_cooccurrence():
    vectorizer_a = TokenCooccurrenceVectorizer(
        multi_labelled_tokens=True,
        window_radii=[0, 1, 2],
        window_functions=["fixed", "fixed", "fixed"],
        kernel_functions=["flat", "flat", "flat"],
        window_orientations=["before", "before", "after"],
        normalize_windows=False,
        coo_max_memory="1G",
    )

    expected_result = scipy.sparse.csr_matrix(
        np.array(
            [
                [0, 0, 1, 0, 0, 0, 2, 1, 0, 1, 2, 1],
                [0, 0, 1, 1, 1, 0, 2, 1, 0, 0, 1, 1],
                [1, 1, 0, 2, 2, 1, 2, 3, 2, 3, 3, 4],
                [0, 1, 2, 0, 1, 1, 3, 0, 1, 2, 4, 1],
            ]
        )
    )

    result = vectorizer_a.fit_transform(text_token_data_permutation)
    assert np.allclose(expected_result.toarray(), result.toarray())
    assert (
        vectorizer_a.fit_transform(text_token_data_permutation).nnz
        == vectorizer_a.transform(text_token_data_permutation).nnz
    )


def test_multi_label_token_cooccurrence_range():
    vectorizer_a = TokenCooccurrenceVectorizer(
        multi_labelled_tokens=True,
        window_radii=[1, 1],
        window_functions=["fixed", "fixed"],
        kernel_functions=["flat", "flat"],
        window_orientations=["before", "after"],
        kernel_args=[{"offset": 1}, {"offset": 1}],
        normalize_windows=False,
        coo_max_memory="1G",
    )

    expected_result = scipy.sparse.csr_matrix(
        np.array(
            [
                [0, 0, 1, 1, 0, 1, 1, 1],
                [1, 0, 1, 0, 0, 0, 0, 0],
                [1, 0, 2, 1, 1, 1, 2, 1],
                [1, 0, 1, 0, 1, 0, 1, 0],
            ]
        )
    )

    result = vectorizer_a.fit_transform(text_token_data_permutation)
    assert np.allclose(expected_result.toarray(), result.toarray())


def test_multi_label_token_cooccurrence_harmonic():
    vectorizer_a = TokenCooccurrenceVectorizer(
        multi_labelled_tokens=True,
        window_radii=2,
        window_functions="fixed",
        kernel_functions="harmonic",
        window_orientations="after",
        # kernel_args={'offset': 1},
        normalize_windows=False,
        coo_max_memory="1G",
    )

    expected_result = scipy.sparse.csr_matrix(
        np.array(
            [
                [0.0, 0.5, 1.5, 0.5],
                [0.0, 0.0, 1.0, 1.0],
                [1.5, 1.8333334, 1.3333334, 2.8333335],
                [0.5, 1.3333334, 2.8333335, 0.33333334],
            ]
        )
    )

    result = vectorizer_a.fit_transform(text_token_data_permutation)
    assert np.allclose(expected_result.toarray(), result.toarray())


def test_multi_label_token_cooccurrence_em():
    vectorizer_a = TokenCooccurrenceVectorizer(
        multi_labelled_tokens=True,
        window_radii=[1, 1],
        window_functions=["fixed", "fixed"],
        kernel_functions=["flat", "flat"],
        window_orientations=["before", "after"],
        kernel_args=[{"offset": 1}, {"offset": 1}],
        n_iter=1,
    )

    result = vectorizer_a.fit_transform(text_token_data_permutation)
    result2 = vectorizer_a.transform(text_token_data_permutation)
    assert np.allclose(result2.toarray(), result.toarray())


@pytest.mark.parametrize("null", [True, False])
def test_multi_label_token_cooccurrence_masking(null):
    vectorizer_a = TokenCooccurrenceVectorizer(
        multi_labelled_tokens=True,
        window_radii=[1, 1],
        window_functions=["fixed", "fixed"],
        kernel_functions=["flat", "flat"],
        window_orientations=["before", "after"],
        kernel_args=[{"offset": 1}, {"offset": 1}],
        n_iter=1,
        max_occurrences=2,
        mask_string="xxx",
        nullify_mask=null,
    )

    result = vectorizer_a.fit_transform(text_token_data_permutation)
    result2 = vectorizer_a.transform(text_token_data_permutation)
    assert np.allclose(result2.toarray(), result.toarray())


@pytest.mark.parametrize("dense", [True, False])
@pytest.mark.parametrize("include_values", [True, False])
def test_summarize_embedding_list(dense, include_values):
    vect = NgramVectorizer()
    weight_matrix = vect.fit_transform(text_token_data)
    if dense:
        weight_matrix = weight_matrix.todense()
    summary = summarize_embedding(
        weight_matrix, vect.column_index_dictionary_, include_values=include_values
    )
    expected_result = (
        [
            ["foo", "wer", "pok"],
            [],
            ["bar", "foo", "wer"],
            ["wer", "foo", "bar"],
            ["bar", "foo", "wer"],
            ["wer", "pok", "foo"],
            ["wer", "foo", "pok"],
        ],
        [
            [2.0, 1.0, 1.0],
            [],
            [4.0, 3.0, 2.0],
            [2.0, 2.0, 2.0],
            [4.0, 3.0, 2.0],
            [3.0, 3.0, 3.0],
            [4.0, 4.0, 2.0],
        ],
    )

    if include_values:
        if dense:
            assert summary[0][2:7] == expected_result[0][2:7]
            assert summary[1][2:7] == expected_result[1][2:7]
        else:
            assert summary == expected_result
    else:
        if dense:
            assert summary[2:7] == expected_result[0][2:7]
        else:
            assert summary == expected_result[0]


@pytest.mark.parametrize("dense", [True, False])
@pytest.mark.parametrize("include_values", [True, False])
def test_summarize_embedding_string(dense, include_values):
    vect = NgramVectorizer()
    weight_matrix = vect.fit_transform(text_token_data)
    if dense:
        weight_matrix = weight_matrix.todense()
    summary = summarize_embedding(
        weight_matrix,
        vect.column_index_dictionary_,
        k=2,
        return_type="string",
        include_values=include_values,
    )
    if include_values:
        expected_result = [
            "foo:2.0,wer:1.0",
            "",
            "bar:4.0,foo:3.0",
            "wer:2.0,foo:2.0",
            "bar:4.0,foo:3.0",
            "wer:3.0,pok:3.0",
            "wer:4.0,foo:4.0",
        ]
    else:
        expected_result = [
            "foo,wer",
            "",
            "bar,foo",
            "wer,foo",
            "bar,foo",
            "wer,pok",
            "wer,foo",
        ]
    if dense:
        assert summary[2:7] == expected_result[2:7]
    else:
        assert summary == expected_result


def test_categorical_columns_to_list():
    df = pd.DataFrame(path_graph.todense(), columns=["a", "b", "c", "d"])
    result_list = categorical_columns_to_list(df, ["a", "c"])
    expected_result = [["a:0", "c:0"], ["a:0", "c:1"], ["a:0", "c:0"], ["a:0", "c:0"]]
    assert expected_result == result_list


def test_categorical_column_to_list_bad_param():
    df = pd.DataFrame(path_graph.todense(), columns=["a", "b", "c", "d"])
    with pytest.raises(ValueError):
        categorical_columns_to_list(df, ["a", "c", "foo"])<|MERGE_RESOLUTION|>--- conflicted
+++ resolved
@@ -148,16 +148,16 @@
 )
 vectors_data = np.random.normal(size=(1000, 150))
 
-distributions_data_list = [np.array(x) for x in distributions_data.tolil().data]
+distributions_data_list = [
+    np.array(x) for x in distributions_data.tolil().data
+]
 vectors_data_list = [
-    np.ascontiguousarray(vectors_data[indices])
-    for indices in distributions_data.tolil().rows
+    np.ascontiguousarray(vectors_data[indices]) for indices in distributions_data.tolil().rows
 ]
 generator_reference_dist = np.full(16, 1.0 / 16.0)
 generator_reference_vectors = (
-    np.mean(distributions_data.toarray(), axis=0) @ vectors_data
+        np.mean(distributions_data.toarray(), axis=0) @ vectors_data
 ) + np.random.normal(scale=0.25 * np.mean(np.abs(vectors_data)), size=(16, 150))
-
 
 def test_LabeledTreeCooccurrenceVectorizer():
     model = LabelledTreeCooccurrenceVectorizer(
@@ -959,17 +959,11 @@
     transform_result = vectorizer.transform(distributions_data, vectors=vectors_data)
     assert np.allclose(result, transform_result, rtol=1e-3, atol=1e-6)
 
-
 def test_wasserstein_vectorizer_lists():
     vectorizer = WassersteinVectorizer(random_state=42)
-    result = vectorizer.fit_transform(
-        distributions_data_list, vectors=vectors_data_list
-    )
-    transform_result = vectorizer.transform(
-        distributions_data_list, vectors=vectors_data_list
-    )
+    result = vectorizer.fit_transform(distributions_data_list, vectors=vectors_data_list)
+    transform_result = vectorizer.transform(distributions_data_list, vectors=vectors_data_list)
     assert np.allclose(result, transform_result, rtol=1e-3, atol=1e-6)
-
 
 def test_wasserstein_vectorizer_generators():
     distributions_data_generator = (x for x in distributions_data_list)
@@ -993,7 +987,6 @@
     )
     assert np.allclose(result, transform_result, rtol=1e-3, atol=1e-6)
 
-
 def test_wasserstein_vectorizer_generators_blockwise():
     distributions_data_generator = (x for x in distributions_data_list)
     vectors_data_generator = (x for x in vectors_data_list)
@@ -1016,7 +1009,6 @@
     )
     assert np.allclose(result, transform_result, rtol=1e-3, atol=1e-6)
 
-
 def test_wasserstein_vectorizer_blockwise():
     vectorizer = WassersteinVectorizer(random_state=42, memory_size="50k")
     result = vectorizer.fit_transform(distributions_data, vectors=vectors_data)
@@ -1090,7 +1082,7 @@
         reference_distribution=vectorizer_sparse.reference_distribution_,
         reference_vectors=vectorizer_sparse.reference_vectors_,
         n_distributions=distributions_data.shape[0],
-        vector_dim=vectors_data.shape[1],
+        vector_dim=vectors_data.shape[1]
     )
     assert np.allclose(result_sparse, result_list, rtol=1e-3, atol=1e-6)
 
@@ -1119,8 +1111,6 @@
         vectorizer = wasserstein_class()
         vectorizer.fit(point_data, vectors=vectors_data)
 
-<<<<<<< HEAD
-=======
     distributions_data_generator = (x for x in distributions_data_list)
     vectors_data_generator = (x for x in vectors_data_list)
     with pytest.raises(ValueError):
@@ -1146,7 +1136,6 @@
             vectors=vectors_data_generator,
             reference_vectors=np.random.random((10, vectors_data.shape[1])),
         )
->>>>>>> 3fd23dcb
 
 @pytest.mark.parametrize(
     "wasserstein_class",
