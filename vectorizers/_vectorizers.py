"""
This is a module to be used as a reference for building other modules
"""
from warnings import warn

import numpy as np
import numba

from sklearn.base import BaseEstimator, TransformerMixin
import itertools
import pandas as pd
from sklearn.utils.validation import (
    check_X_y,
    check_array,
    check_is_fitted,
    check_random_state,
)
from sklearn.metrics import pairwise_distances
from sklearn.mixture import GaussianMixture
from sklearn.neighbors import KernelDensity
from sklearn.preprocessing import normalize

from collections import defaultdict
import scipy.linalg
import scipy.stats
import scipy.sparse
from typing import Union, Sequence, AnyStr

import re

from .utils import (
    flatten,
    vectorize_diagram,
    pairwise_gaussian_ground_distance,
    validate_homogeneous_token_types,
)
import vectorizers.distances as distances

from ._window_kernels import _KERNEL_FUNCTIONS, _WINDOW_FUNCTIONS


def construct_token_dictionary_and_frequency(token_sequence, token_dictionary=None):
    """Construct a dictionary mapping tokens to indices and a table of token
    frequencies (where the frequency of token 'x' is given by token_frequencies[
    token_dictionary['x']]).

    Parameters
    ----------
    token_sequence: Iterable
        A single long sequence of tokens

    token_dictionary: dictionary or None (optional, default=None)
        Optionally a fixed dictionary providing the mapping of tokens to indices

    Returns
    -------
    token_dictionary: dictionary
        The dictionary mapping tokens to indices

    token_frequency: array of shape (len(token_dictionary),)
        The frequency of occurrence of tokens (with index from the token dictionary)

    n_tokens: int
        The total number of tokens in the sequence
    """
    n_tokens = len(token_sequence)
    if token_dictionary is None:
        unique_tokens = sorted(list(set(token_sequence)))
        token_dictionary = dict(zip(unique_tokens, range(len(unique_tokens))))

    index_list = [
        token_dictionary[token] for token in token_sequence if token in token_dictionary
    ]
    token_counts = np.bincount(index_list).astype(np.float32)

    token_frequency = token_counts / n_tokens

    return token_dictionary, token_frequency, n_tokens


def select_tokens_by_regex(tokens, regex):
    if not isinstance(regex, re.Pattern):
        regex = re.compile(regex)

    result = set([])
    for token in tokens:
        if regex.fullmatch(token) is not None:
            result.add(token)

    return result


def prune_token_dictionary(
        token_dictionary,
        token_frequencies,
        ignored_tokens=None,
        excluded_token_regex=None,
        min_frequency=0.0,
        max_frequency=1.0,
):
    """Prune the token dictionary based on constraints of tokens to ignore and
    min and max allowable token frequencies. This will remove any tokens that should
    be ignored and any tokens that occur less often than the minimum frequency or
    more often than the maximum frequency.

    Parameters
    ----------
    token_dictionary: dictionary
        The token dictionary mapping tokens to indices for pruning

    token_frequencies: array of shape (len(token_dictionary),)
        The frequency of occurrence of the tokens in the dictionary

    ignored_tokens: set or None (optional, default=None)
        A set of tokens that should be ignored, and thus removed from the
        dictionary. This could be, for example, top words in an NLP context.

    min_frequency: float (optional, default=0.0)
        The minimum frequency of occurrence allowed for tokens. Tokens that occur
        less frequently than this will be pruned.

    max_frequency float (optional, default=1.0)
        The maximum frequency of occurrence allowed for tokens. Tokens that occur
        more frequently than this will be pruned.

    Returns
    -------
    new_token_dictionary: dictionary
        The pruned dictionary of token to index mapping

    new_token_frequencies: array of shape (len(new_token_dictionary),)
        The token frequencies remapped to the new token indexing given by
        new_token_dictionary.
    """
    if ignored_tokens is not None:
        tokens_to_prune = set(ignored_tokens)
    else:
        tokens_to_prune = set([])

    reverse_token_dictionary = {index: word for word, index in token_dictionary.items()}

    infrequent_tokens = np.where(token_frequencies <= min_frequency)[0]
    frequent_tokens = np.where(token_frequencies >= max_frequency)[0]

    tokens_to_prune.update({reverse_token_dictionary[i] for i in infrequent_tokens})
    tokens_to_prune.update({reverse_token_dictionary[i] for i in frequent_tokens})

    if excluded_token_regex is not None:
        tokens_to_prune.update(
            select_tokens_by_regex(token_dictionary.keys(), excluded_token_regex)
        )

    vocab_tokens = [token for token in token_dictionary if token not in tokens_to_prune]
    new_vocabulary = dict(zip(vocab_tokens, range(len(vocab_tokens))))
    new_token_frequency = np.array(
        [token_frequencies[token_dictionary[token]] for token in new_vocabulary]
    )

    return new_vocabulary, new_token_frequency, tokens_to_prune


def preprocess_token_sequences(
        token_sequences,
        flat_sequence,
        token_dictionary=None,
        min_occurrences=None,
        max_occurrences=None,
        min_frequency=None,
        max_frequency=None,
        ignored_tokens=None,
        excluded_token_regex=None,
):
    """Perform a standard set of preprocessing for token sequences. This includes
    constructing a token dictionary and token frequencies, pruning the dictionary
    according to frequency and ignored token constraints, and editing the token
    sequences to only include tokens in the pruned dictionary. Note that either
    min_occurrences or min_frequency can be provided (respectively
    max_occurences or max_frequency). If both are provided they must agree.

    Parameters
    ----------
    token_sequences: Iterable of (tuple | list | np.ndarray)
        A list of token sequences. Each sequence should be tuple, list or
        numpy array of tokens.

    flat_sequence: tuple
        A tuple tokens for processing.

    token_dictionary: dictionary or None (optional, default=None)
        A fixed dictionary mapping tokens to indices, constraining the tokens
        that are allowed. If None then the allowed tokens and a mapping will
        be learned from the data and returned.

    min_occurrences: int or None (optional, default=None)
        A constraint on the minimum number of occurrences for a token to be considered
        valid. If None then no constraint will be applied.

    max_occurrences: int or None (optional, default=None)
        A constraint on the maximum number of occurrences for a token to be considered
        valid. If None then no constraint will be applied.

    min_frequency: float or None (optional, default=None)
        A constraint on the minimum frequency of occurrence for a token to be
        considered valid. If None then no constraint will be applied.

    max_frequency: float or None (optional, default=None)
        A constraint on the minimum frequency of occurrence for a token to be
        considered valid. If None then no constraint will be applied.

    ignored_tokens: set or None (optional, default=None)
        A set of tokens that should be ignored. If None then no tokens will
        be ignored.

    Returns
    -------
    result_sequences: list of np.ndarray
        The sequences, pruned of tokens not meeting constraints.

    token_dictionary: dictionary
        The token dictionary mapping tokens to indices.

    token_frequencies: array of shape (len(token_dictionary),)
        The frequency of occurrence of the tokens in the token_dictionary.
    """

    # Get vocabulary and word frequencies
    (
        token_dictionary,
        token_frequencies,
        total_tokens,
    ) = construct_token_dictionary_and_frequency(flat_sequence, token_dictionary)

    if min_occurrences is None:
        if min_frequency is None:
            min_frequency = 0.0
    else:
        if min_frequency is not None:
            assert min_occurrences / total_tokens == min_frequency
        else:
            min_frequency = min_occurrences / total_tokens

    if max_occurrences is None:
        if max_frequency is None:
            max_frequency = 1.0
    else:
        if max_frequency is not None:
            assert max_occurrences / total_tokens == max_frequency
        else:
            max_frequency = min(1.0, max_occurrences / total_tokens)

    token_dictionary, token_frequencies, excluded_tokens = prune_token_dictionary(
        token_dictionary,
        token_frequencies,
        ignored_tokens=ignored_tokens,
        excluded_token_regex=excluded_token_regex,
        min_frequency=min_frequency,
        max_frequency=max_frequency,
    )
    inverse_token_dictionary = {
        index: token for token, index in token_dictionary.items()
    }

    result_sequences = [
        np.array(
            [
                token_dictionary[token]
                for token in sequence
                if token in token_dictionary
            ],
            dtype=np.int64,
        )
        for sequence in token_sequences
    ]

    return (
        result_sequences,
        token_dictionary,
        inverse_token_dictionary,
        token_frequencies,
        excluded_tokens,
    )


@numba.njit(nogil=True)
<<<<<<< HEAD
def information_window(token_sequence, desired_entropy, token_frequency):
    result = []

    for i in range(len(token_sequence)):
        counter = 0
        current_entropy = 0.0

        for j in range(i + 1, len(token_sequence)):
            current_entropy -= np.log(token_frequency[int(token_sequence[j])])
            counter += 1
            if current_entropy >= desired_entropy:
                break

        result.append(token_sequence[i + 1: i + 1 + counter])

    return result


@numba.njit(nogil=True)
def fixed_window(token_sequence, window_size):
    result = []

    for i in range(len(token_sequence)):
        result.append(token_sequence[i + 1: i + window_size + 1])

    return result


@numba.njit(nogil=True)
def flat_kernel(window):
    return np.ones(len(window), dtype=np.float32)


@numba.njit(nogil=True)
def triangle_kernel(window, window_size):
    start = max(window_size, len(window))
    stop = window_size - len(window)
    return np.arange(start, stop, -1).astype(np.float32)


@numba.njit(nogil=True)
def harmonic_kernel(window):
    result = np.arange(1, len(window) + 1).astype(np.float32)
    return 1.0 / result


@numba.njit(nogil=True)
=======
>>>>>>> 6833357a
def build_skip_grams(
        token_sequence, window_function, kernel_function, window_args, kernel_args
):
    """Given a single token sequence produce an array of weighted skip-grams
    associated to each token in the original sequence. The resulting array has
    shape (n_skip_grams, 3) where each skip_gram is a vector giving the
    head (or skip) token index, the tail token index, and the associated weight of the
    skip-gram. The weights for skip-gramming are given by the kernel_function
    that is applied to the window. Options for kernel functions include a fixed
    kernel (giving a weight of 1 to each item), a triangular kernel (giving a
    linear decaying weight depending on the distance from the skip token), and a
    harmonic kernel (giving a weight that decays inversely proportional to the
    distance from the skip_token).

    Parameters
    ----------
    token_sequence: Iterable
        The sequence of tokens to build skip-grams for.

    window_function: numba.jitted callable
        A function producing a sequence of windows given a source sequence

    kernel_function: numba.jitted callable
        A function producing weights given a window of tokens

    window_args: tuple
        Arguments to pass through to the window function

    kernel_args: tuple
        Arguments to pass through to the kernel function

    Returns
    -------
    skip_grams: array of shape (n_skip_grams, 3)
        Each skip_gram is a vector giving the head (or skip) token index, the
        tail token index, and the associated weight of the skip-gram.
    """
    original_tokens = token_sequence
    n_original_tokens = len(original_tokens)

    if n_original_tokens < 2:
        return np.zeros((1, 3), dtype=np.float32)

    windows = window_function(token_sequence, *window_args)

    new_tokens = np.empty(
        (np.sum(np.array([len(w) for w in windows])), 3), dtype=np.float32
    )
    new_token_count = 0

    for i in range(n_original_tokens):
        head_token = original_tokens[i]
        window = windows[i]
        weights = kernel_function(window, *kernel_args)

        for j in range(len(window)):
            new_tokens[new_token_count, 0] = np.float32(head_token)
            new_tokens[new_token_count, 1] = np.float32(window[j])
            new_tokens[new_token_count, 2] = weights[j]
            new_token_count += 1

    return new_tokens


def skip_grams_matrix_coo_data(
        list_of_token_sequences,
        window_function,
        kernel_function,
        window_args,
        kernel_args,
        token_dictionary,
):
    """Given a list of token sequences construct the relevant data for a sparse
    matrix representation with a row for each token sequence and a column for each
    skip-gram.

    Parameters
    ----------
    list_of_token_sequences: Iterable of Iterables
        The token sequences to construct skip-gram based representations of.

    window_function: numba.jitted callable
        A function producing a sequence of windows given a source sequence

    kernel_function: numba.jitted callable
        A function producing weights given a window of tokens

    window_args: tuple
        Arguments to pass through to the window function

    kernel_args: tuple
        Arguments to pass through to the kernel function

    n_unique_tokens: int
        The total number of unique tokens across all the sequences

    Returns
    -------
    row: array
        Row data for a COO format sparse matrix representation

    col: array
        Col data for a COO format sparse matrix representation

    data: array
        Value data for a COO format sparse matrix representation
    """
    result_row = []
    result_col = []
    result_data = []

    n_unique_tokens = len(token_dictionary)

    for row_idx in range(len(list_of_token_sequences)):
        skip_gram_data = build_skip_grams(
            list_of_token_sequences[row_idx],
            window_function,
            kernel_function,
            window_args,
            kernel_args,
        )
        for i in range(skip_gram_data.shape[0]):
            skip_gram = skip_gram_data[i]
            result_row.append(row_idx)
            result_col.append(
                np.int32(skip_gram[0]) * n_unique_tokens + np.int32(skip_gram[1])
            )
            result_data.append(skip_gram[2])

    return np.asarray(result_row), np.asarray(result_col), np.asarray(result_data)


@numba.njit(nogil=True, parallel=True)
def sequence_skip_grams(
        token_sequences, window_function, kernel_function, window_args, kernel_args
):
    """Produce skip-gram data for a combined over a list of token sequences. In this
    case each token sequence represents a sequence with boundaries over which
    skip-grams may not extend (such as sentence boundaries in an NLP context).

    Parameters
    ----------
    token_sequences: Iterable of Iterables
        The token sequences to produce skip-gram data for

    window_function: numba.jitted callable
        A function producing a sequence of windows given a source sequence

    kernel_function: numba.jitted callable
        A function producing weights given a window of tokens

    window_args: tuple
        Arguments to pass through to the window function

    kernel_args: tuple
        Arguments to pass through to the kernel function

    Returns
    -------
    skip_grams: array of shape (n_skip_grams, 3)
        The skip grams for the combined set of sequences.
    """
    skip_grams_per_sequence = [
        build_skip_grams(
            token_sequence, window_function, kernel_function, window_args, kernel_args
        )
        for token_sequence in token_sequences
    ]
    total_n_skip_grams = 0
    for arr in skip_grams_per_sequence:
        total_n_skip_grams += arr.shape[0]
    result = np.empty((total_n_skip_grams, 3), dtype=np.float32)
    count = 0
    for arr in skip_grams_per_sequence:
        result[count: count + arr.shape[0]] = arr
        count += arr.shape[0]
    return result


def token_cooccurence_matrix(
<<<<<<< HEAD
        token_sequences,
        n_unique_tokens,
        window_function=fixed_window,
        kernel_function=flat_kernel,
        window_args=(5,),
        kernel_args=(),
        window_orientation="symmetric",
=======
    token_sequences,
    n_unique_tokens,
    window_function,
    kernel_function,
    window_args,
    kernel_args,
    window_orientation="symmetric",
>>>>>>> 6833357a
):
    """Generate a matrix of (weighted) counts of co-occurrences of tokens within
    windows in a set of sequences of tokens. Each sequence in the collection of
    sequences provides an effective boundary over which skip-grams may not pass
    (such as sentence boundaries in an NLP context). Options for how to generate
    windows and how to weight the counts with a window via a kernel are available.
    By default a fixed width window and a flat kernel are used, but other options
    include a variable width window based on total information within the window,
    and kernels can also be a triangular kernel (giving a
    linear decaying weight depending on the distance from the skip token), and a
    harmonic kernel (giving a weight that decays inversely proportional to the
    distance from the skip_token).

    Parameters
    ----------
    token_sequences: Iterable of Iterables
        The collection of token sequences to generate skip-gram data for.

    n_unique_tokens: int
        The number of unique tokens in the token_dictionary.

    window_function: numba.jitted callable (optional, default=fixed_window)
        A function producing a sequence of windows given a source sequence

    kernel_function: numba.jitted callable (optional, default=flat_kernel)
        A function producing weights given a window of tokens

    window_args: tuple (optional, default=(5,)
        Arguments to pass through to the window function

    kernel_args: tuple (optional, default=())
        Arguments to pass through to the kernel function

    token_dictionary: dictionary or None (optional, default=None)
        A dictionary mapping tokens to indices

    window_orientation: string (['before', 'after', 'symmetric'])
        The orientation of the cooccurence window.  Whether to return all the tokens that
        occurred within a window before, after or on either side.

    Returns
    -------
    cooccurrence_matrix: scipyr.sparse.csr_matrix
        A matrix of shape (n_unique_tokens, n_unique_tokens) where the i,j entry gives
        the (weighted)  count of the number of times token i cooccurs within a
        window with token j.
    """
    if n_unique_tokens == 0:
        raise ValueError("Token dictionary is empty; try using less extreme contraints")

    raw_coo_data = sequence_skip_grams(
        token_sequences, window_function, kernel_function, window_args, kernel_args
    )
    cooccurrence_matrix = scipy.sparse.coo_matrix(
        (
            raw_coo_data.T[2],
            (raw_coo_data.T[0].astype(np.int64), raw_coo_data.T[1].astype(np.int64)),
        ),
        shape=(n_unique_tokens, n_unique_tokens),
        dtype=np.float32,
    )
    if window_orientation == "before":
        cooccurrence_matrix = cooccurrence_matrix.transpose()
    elif window_orientation == "after":
        cooccurrence_matrix = cooccurrence_matrix
    elif window_orientation == "symmetric":
        cooccurrence_matrix = cooccurrence_matrix + cooccurrence_matrix.transpose()
    else:
        raise ValueError(
            f'window_orientation must be one of the strings ["before", "after", "symmetric"]'
        )

    return cooccurrence_matrix.tocsr()


@numba.njit(nogil=True)
def ngrams_of(sequence, ngram_size, ngram_behaviour="exact"):
    """Produce n-grams of a sequence of tokens. The n-gram behaviour can either
    be "exact", meaning that only n-grams of exactly size n are produced,
    or "subgrams" meaning that all n-grams of size less than or equal to n are
    produced.

    Parameters
    ----------
    sequence: Iterable
        The sequence of tokens to produce n-grams of.

    ngram_size: int
        The size of n-grams to use.

    ngram_behaviour: string (optional, default="exact")
        The n-gram behaviour. Should be one of:
            * "exact"
            * "subgrams"

    Returns
    -------
    ngrams: list
        A list of the n-grams of the sequence.
    """
    result = []
    for i in range(len(sequence)):
        if ngram_behaviour == "exact":
            if i + ngram_size <= len(sequence):
                result.append(sequence[i: i + ngram_size])
        elif ngram_behaviour == "subgrams":
            for j in range(1, ngram_size + 1):
                if i + j <= len(sequence):
                    result.append(sequence[i: i + j])
        else:
            raise ValueError("Unrecognized ngram_behaviour!")
    return result


@numba.njit(nogil=True)
def min_non_zero_difference(data):
    """Find the minimum non-zero sequential difference in a single dimensional
    array of values. This is useful for determining the minimal reasonable kernel
    bandwidth for a 1-dimensional KDE over a dataset.

    Parameters
    ----------
    data: array
        One dimensional array of values

    Returns
    -------
    min_difference: float
        The minimal difference between sequential values.
    """
    sorted_data = np.sort(data)
    differences = sorted_data[1:] - sorted_data[:-1]
    return np.min(differences[differences > 0])


def jackknife_bandwidths(data, bandwidths, kernel="gaussian"):
    """Perform jack-knife sampling over different bandwidths for KDEs for each
    time-series in the dataset.

    Parameters
    ----------
    data: list of arrays
        A list of (variable length) arrays of values. The values should represent
        "times" of "events".

    bandwidths: array
        The possible bandwidths to try

    kernel: string (optional, default="gaussian")
        The kernel to use for the KDE. Should be accepted by sklearn's KernelDensity
        class.

    Returns
    -------
    result: array of shape (n_bandwidths,)
        The total likelihood of unobserved data over all jackknife samplings and all
        time series in the dataset for each bandwidth.
    """
    result = np.zeros(bandwidths.shape[0])
    for j in range(bandwidths.shape[0]):
        kde = KernelDensity(bandwidth=bandwidths[j], kernel=kernel)
        for i in range(len(data)):
            likelihood = 0.0
            for k in range(len(data[i])):
                if k < len(data[i]) - 1:
                    jackknife_sample = np.hstack([data[i][:k], data[i][k + 1:]])
                else:
                    jackknife_sample = data[i][:k]
                kde.fit(jackknife_sample[:, None])
                likelihood += np.exp(kde.score(np.array([[data[i][k]]])))

            result[j] += likelihood

    return result


class TokenCooccurrenceVectorizer(BaseEstimator, TransformerMixin):
    """Given a sequence, or list of sequences of tokens, produce a
    co-occurrence count matrix of tokens. If passed a single sequence of tokens it
    will use windows to determine co-occurrence. If passed a list of sequences of
    tokens it will use windows within each sequence in the list -- with windows not
    extending beyond the boundaries imposed by the individual sequences in the list.

    Parameters
    ----------
    token_dictionary: dictionary or None (optional, default=None)
        A fixed ditionary mapping tokens to indices, or None if the dictionary
        should be learned from the training data.

    min_occurrences: int or None (optional, default=None)
        The minimal number of occurrences of a token for it to be considered and
        counted. If None then there is no constraint, or the constraint is
        determined by min_frequency.

    max_occurrences int or None (optional, default=None)
        The maximal number of occurrences of a token for it to be considered and
        counted. If None then there is no constraint, or the constraint is
        determined by max_frequency.

    min_frequency: float or None (optional, default=None)
        The minimal frequency of occurrence of a token for it to be considered and
        counted. If None then there is no constraint, or the constraint is
        determined by min_occurences.

    max_frequency: float or None (optional, default=None)
        The maximal frequency of occurrence of a token for it to be considered and
        counted. If None then there is no constraint, or the constraint is
        determined by max_occurences.

    ignored_tokens: set or None (optional, default=None)
        A set of tokens that should be ignored entirely. If None then no tokens will
        be ignored in this fashion.

    excluded_regex: str or None (optional, default=None)
        The regular expression by which tokens are ignored if re.fullmatch returns True.

    window_function: numba.jitted callable or str (optional, default='fixed')
        A function producing a sequence of windows given a source sequence and a window_radius and term frequencies.
        The string options are ['fixed', 'information'] for using pre-defined functions.

    kernel_function: numba.jitted callable or str (optional, default='flat')
        A function producing weights given a window of tokens and a window_radius.
        The string options are ['flat', 'triangular', 'harmonic'] for using pre-defined functions.

    window_radius: int (optional, default=5)
        Argument to pass through to the window function.  Outside of boundary cases, this is the expected width
        of the (directed) windows produced by the window function.

    token_dictionary: dictionary or None (optional, default=None)
        A dictionary mapping tokens to indices

    window_orientation: string (['before', 'after', 'symmetric'])
        The orientation of the cooccurence window.  Whether to return all the tokens that
        occurred within a window before, after or on either side.

    validate_data: bool (optional, default=True)
        Check whether the data is valid (e.g. of homogeneous token type).
    """

    def __init__(
<<<<<<< HEAD
            self,
            token_dictionary=None,
            min_occurrences=None,
            max_occurrences=None,
            min_frequency=None,
            max_frequency=None,
            ignored_tokens=None,
            excluded_token_regex=None,
            window_function=fixed_window,
            kernel_function=flat_kernel,
            window_args=(5,),
            kernel_args=(),
            window_orientation="symmetric",
            validate_data=True,
=======
        self,
        token_dictionary=None,
        min_occurrences=None,
        max_occurrences=None,
        min_frequency=None,
        max_frequency=None,
        ignored_tokens=None,
        excluded_token_regex=None,
        window_function="fixed",
        kernel_function="flat",
        window_radius=5,
        window_orientation="symmetric",
        validate_data=True,
>>>>>>> 6833357a
    ):
        self.token_dictionary = token_dictionary
        self.min_occurrences = min_occurrences
        self.min_frequency = min_frequency
        self.max_occurrences = max_occurrences
        self.max_frequency = max_frequency
        self.ignored_tokens = ignored_tokens
        self.excluded_token_regex = excluded_token_regex

        self.window_function = window_function
        self.kernel_function = kernel_function
        self.window_radius = window_radius

        self.window_orientation = window_orientation
        self.validate_data = validate_data

    def fit_transform(self, X, y=None, **fit_params):

        if self.validate_data:
            validate_homogeneous_token_types(X)

        flat_sequences = flatten(X)
        (
            token_sequences,
            self.column_label_dictionary_,
            self.column_index_dictionary_,
            self._token_frequencies_,
            self.excluded_tokens_,
        ) = preprocess_token_sequences(
            X,
            flat_sequences,
            self.token_dictionary,
            min_occurrences=self.min_occurrences,
            max_occurrences=self.max_occurrences,
            min_frequency=self.min_frequency,
            max_frequency=self.max_frequency,
            ignored_tokens=self.ignored_tokens,
            excluded_token_regex=self.excluded_token_regex,
        )

        if callable(self.kernel_function):
            self._kernel_function = self.kernel_function
        elif self.kernel_function in _KERNEL_FUNCTIONS:
            self._kernel_function = _KERNEL_FUNCTIONS[self.kernel_function]
        else:
            raise ValueError(
                f"Unrecognized kernel_function; should be callable or one of {_KERNEL_FUNCTIONS.keys()}"
            )

        if callable(self.window_function):
            self._window_function = self.window_function
        elif self.window_function in _WINDOW_FUNCTIONS:
            self._window_function = _WINDOW_FUNCTIONS[self.window_function]
        else:
            raise ValueError(
                f"Unrecognized window_function; should be callable or one of {_WINDOW_FUNCTIONS.keys()}"
            )

            ## Adjust the window size for the info window
        if self.window_function == "information":
            entropy = np.dot(
                self._token_frequencies_, np.log2(self._token_frequencies_)
            )
            self._window_size = self.window_radius * entropy
        else:
            self._window_size = self.window_radius

        self.cooccurrences_ = token_cooccurence_matrix(
            token_sequences,
            len(self.column_label_dictionary_),
            window_function=self._window_function,
            kernel_function=self._kernel_function,
            window_args=(self._window_size, self._token_frequencies_),
            kernel_args=(self.window_radius,),
            window_orientation=self.window_orientation,
        )
        self.cooccurrences_.eliminate_zeros()

        self.metric_ = distances.sparse_hellinger

        return self.cooccurrences_

    def fit(self, X, y=None, **fit_params):
        self.fit_transform(X, y)
        return self

    def transform(self, X):
        """
        Build a token cooccurence matrix out of an established vocabulary learned during a previous fit.
        Parameters
        ----------
        X: sequence of sequences of tokens

        Returns
        -------
        A scipy.sparse.csr_matrix
        """
        if self.validate_data:
            validate_homogeneous_token_types(X)

        flat_sequences = flatten(X)
        (
            token_sequences,
            column_label_dictionary,
            column_index_dictionary,
            token_frequencies,
            excluded_tokens,
        ) = preprocess_token_sequences(
            X,
            flat_sequences,
            self.column_label_dictionary_,
            min_occurrences=self.min_occurrences,
            max_occurrences=self.max_occurrences,
            min_frequency=self.min_frequency,
            max_frequency=self.max_frequency,
            ignored_tokens=self.ignored_tokens,
            excluded_token_regex=self.excluded_token_regex,
        )

        if self.window_function is information_window:
            window_args = (*self.window_args, token_frequencies)
        else:
            window_args = self.window_args

        cooccurrences = token_cooccurence_matrix(
            token_sequences,
            len(self.column_label_dictionary_),
            window_function=self.window_function,
            kernel_function=self.kernel_function,
            window_args=window_args,
            kernel_args=self.kernel_args,
            window_orientation=self.window_orientation,
        )
        cooccurrences.eliminate_zeros()

        return cooccurrences


class DistributionVectorizer(BaseEstimator, TransformerMixin):
    def __init__(
            self, n_components=20, random_state=None,
    ):
        self.n_components = n_components
        self.random_state = random_state

    def _validate_params(self):
        if (
                not np.issubdtype(type(self.n_components), np.integer)
                or self.n_components < 2
        ):
            raise ValueError(
                "n_components must be and integer greater than or equal " "to 2."
            )

    def _validate_data(self, X):
        try:
            assert np.isscalar(X[0][0][0])
        except:
            raise ValueError("Input must be a collection of collections of points")

        try:
            dims = [np.array(x).shape[1] for x in X]
        except:
            raise ValueError(
                "Elements of each point collection must be of the same dimension."
            )

        if not hasattr(self, "data_dimension_"):
            self.data_dimension_ = np.mean(dims)

        if not (
                np.max(dims) == self.data_dimension_ or np.min(dims) == self.data_dimension_
        ):
            raise ValueError("Each point collection must be of equal dimension.")

    def fit(self, X, y=None, **fit_params):
        random_state = check_random_state(self.random_state)
        self._validate_params()
        self._validate_data(X)

        combined_data = np.vstack(X)
        combined_data = check_array(combined_data)

        self.mixture_model_ = GaussianMixture(
            n_components=self.n_components, random_state=random_state
        )
        self.mixture_model_.fit(combined_data)
        self.ground_distance_ = pairwise_gaussian_ground_distance(
            self.mixture_model_.means_, self.mixture_model_.covariances_,
        )
        self.metric_ = distances.hellinger

    def transform(self, X):
        check_is_fitted(self, ["mixture_model_", "ground_distance_"])
        self._validate_data(X)
        result = np.vstack(
            [vectorize_diagram(diagram, self.mixture_model_) for diagram in X]
        )
        return result

    def fit_transform(self, X, y=None, **fit_params):
        self.fit(X, y, **fit_params)
        return np.vstack(
            [vectorize_diagram(diagram, self.mixture_model_) for diagram in X]
        )


def find_bin_boundaries(flat, n_bins):
    """
    Only uniform distribution is currently implemented.
    TODO: Implement Normal
    :param flat: an iterable.
    :param n_bins:
    :return:
    """
    flat.sort()
    flat_csum = np.cumsum(flat)
    bin_range = flat_csum[-1] / n_bins
    bin_indices = [0]
    for i in range(1, len(flat_csum)):
        if (flat_csum[i] >= bin_range * len(bin_indices)) & (
                flat[i] > flat[bin_indices[-1]]
        ):
            bin_indices.append(i)
    bin_values = np.array(flat, dtype=float)[bin_indices]

    if bin_values.shape[0] < n_bins:
        warn(
            f"Could not generate n_bins={n_bins} bins as there are not enough "
            f"distinct values. Please check your data."
        )

    return bin_values


def expand_boundaries(my_interval_index, absolute_range):
    """
    Expands the outer bind on a pandas IntervalIndex to encompase the range specified by the 2-tuple absolute_range.

    Parameters
    ----------
    my_interval_index: pandas IntervalIndex object (right closed)
    absolute_range: 2-tuple.
        (min_value, max_value)

    Returns
    -------
    index: a pandas IntervalIndex
        A pandas IntervalIndex with the boundaries potentially expanded to encompas the absolute range.
    """
    """
    expands the outer bind on a pandas IntervalIndex to encompase the range specified by the 2-tuple absolute_range
    :param my_interval_index:
    :param absolute_range: 2tuple 
    :return: a pandas IntervalIndex
    """
    interval_list = my_interval_index.to_list()
    # Check if the left boundary needs expanding
    if interval_list[0].left > absolute_range[0]:
        interval_list[0] = pd.Interval(
            left=absolute_range[0], right=interval_list[0].right
        )
    # Check if the right boundary needs expanding
    last = len(interval_list) - 1
    if interval_list[last].right < absolute_range[1]:
        interval_list[last] = pd.Interval(
            left=interval_list[last].left, right=absolute_range[1]
        )
    return pd.IntervalIndex(interval_list)


def add_outier_bins(my_interval_index, absolute_range):
    """
    Appends extra bins to either side our our interval index if appropriate.
    That only occurs if the absolute_range is wider than the observed range in your training data.
    :param my_interval_index:
    :param absolute_range:
    :return:
    """
    interval_list = my_interval_index.to_list()
    # Check if the left boundary needs expanding
    if interval_list[0].left > absolute_range[0]:
        left_outlier = pd.Interval(left=absolute_range[0], right=interval_list[0].left)
        interval_list.insert(0, left_outlier)

    last = len(interval_list) - 1
    if interval_list[last].right < absolute_range[1]:
        right_outlier = pd.Interval(
            left=interval_list[last].right, right=absolute_range[1]
        )
        interval_list.append(right_outlier)
    return pd.IntervalIndex(interval_list)


class HistogramVectorizer(BaseEstimator, TransformerMixin):
    """Convert a time series of binary events into a histogram of
    event occurrences over a time frame. If the data has explicit time stamps
    it can be aggregated over hour of day, day of week, day of month, day of year
    , week of year or month of year.

    Parameters
    ----------
    n_components: int or array-like, shape (n_features,) (default=5)
        The number of bins to produce. Raises ValueError if n_bins < 2.

    strategy: {‘uniform’, ‘quantile’, 'gmm'}, (default=’quantile’)
        The method to use for bin selection in the histogram. In general the
        quantile option, which will select variable width bins based on the
        distribution of the training data, is suggested, but uniformly spaced
        identically sized bins, or soft gns learned from a Gaussian mixture model
        are also available.

    ground_distance: {'euclidean'}
        The distance to induce between bins.

    absolute_range: (minimum_value_possible, maximum_value_possible) (default=(-np.inf, np.inf))
        By default values outside of training data range are included in the extremal bins.
        You can specify these values if you know something about your values (e.g. (0, np.inf) )

    append_outlier_bins: bool (default=False)
        Whether to add extra bins to catch values outside of your training
        data where appropriate? These bins will increase the total number of
        components (to ``n_components + 2`` and will be the first bin (for
        outlying small data) and the last bin (for outlying large data).
    """

    # TODO: time stamps, generic groupby
    def __init__(
            self,
            n_components=20,
            strategy="uniform",
            ground_distance="euclidean",
            absolute_range=(-np.inf, np.inf),
            append_outlier_bins=False,
    ):
        self.n_components = n_components
        self.strategy = strategy
        self.ground_distance = ground_distance  # Not currently making use of this.
        self.absolute_range = absolute_range
        self.append_outlier_bins = append_outlier_bins

    def _validate_params(self):
        pass

    def fit(self, X, y=None, **fit_params):
        """
        Learns the histogram bins.
        Still need to check switch.
        :param X:
        :return:
        """
        flat = flatten(X)
        flat = list(
            filter(
                lambda n: n > self.absolute_range[0] and n < self.absolute_range[1],
                flat,
            )
        )
        if self.strategy == "uniform":
            self.bin_intervals_ = pd.interval_range(
                start=np.min(flat), end=np.max(flat), periods=self.n_components
            )
        if self.strategy == "quantile":
            self.bin_intervals_ = pd.IntervalIndex.from_breaks(
                find_bin_boundaries(flat, self.n_components)
            )
        if self.append_outlier_bins == True:
            self.bin_intervals_ = add_outier_bins(
                self.bin_intervals_, self.absolute_range
            )
        else:
            self.bin_intervals_ = expand_boundaries(
                self.bin_intervals_, self.absolute_range
            )
        self.metric_ = distances.hellinger
        return self

    def _vector_transform(self, vector):
        """
        Applies the transform to a single row of the data.
        """
        return pd.cut(vector, self.bin_intervals_).value_counts()

    def transform(self, X):
        """
        Apply binning to a full data set returning an nparray.
        """
        result = np.ndarray((len(X), len(self.bin_intervals_)))
        for i, seq in enumerate(X):
            result[i, :] = self._vector_transform(seq).values
        return result


def temporal_cyclic_transform(datetime_series, periodicity=None):
    """
    TODO: VERY UNFINISHED
    Replaces all time resolutions above the resolution specified with a fixed value.
    This creates a cycle within a datetime series.
    Parameters
    ----------
    datetime_series: a pandas series of datetime objects
    periodicity: string ['year', 'month' , 'week', 'day', 'hour']
        What time period to create cycles.

    Returns
    -------
    cyclic_series: pandas series of datetime objects

    """
    collapse_times = {}
    if periodicity in ["year", "month", "day", "hour"]:
        collapse_times["year"] = 1970
        if periodicity in ["month", "day", "hour"]:
            collapse_times["month"] = 1
            if periodicity in ["day", "hour"]:
                collapse_times["day"] = 1
                if periodicity in ["hour"]:
                    collapse_times["hour"] = 0
        cyclic_series = datetime_series.apply(lambda x: x.replace(**collapse_times))
    elif periodicity == "week":
        raise NotImplementedError("we have not implemented week cycles yet")
    else:
        raise ValueError(
            f"Sorry resolution={periodicity} is not a valid option.  "
            + f"Please select from ['year', 'month', 'week', 'day', 'hour']"
        )
    return cyclic_series


class CyclicHistogramVectorizer(BaseEstimator, TransformerMixin):
    """

    """

    def __init__(
            self, periodicity="week", resolution="day",
    ):
        self.periodicity = periodicity
        self.resolution = resolution

    def _validate_params(self):
        pass

    def fit(self, X, y=None, **fit_params):
        cyclic_data = temporal_cyclic_transform(
            pd.to_datetime(X), periodicity=self.periodicity
        )
        resampled = (
            pd.Series(index=cyclic_data, data=1).resample(self.resolution).count()
        )
        self.temporal_bins_ = resampled.index
        return self


class SkipgramVectorizer(BaseEstimator, TransformerMixin):
    """Given a sequence, or list of sequences of tokens, produce a
    kernel weighted count matrix of ordered pairs of tokens occurring in a window.
    If passed a single sequence of tokens it  will use windows to determine co-occurrence.
    If passed a list of sequences of tokens it will use windows within each sequence in the list
    -- with windows not extending beyond the boundaries imposed by the individual sequences in the list.

    Parameters
    ----------
    token_dictionary: dictionary or None (optional, default=None)
        A fixed ditionary mapping tokens to indices, or None if the dictionary
        should be learned from the training data.

    min_occurrences: int or None (optional, default=None)
        The minimal number of occurrences of a token for it to be considered and
        counted. If None then there is no constraint, or the constraint is
        determined by min_frequency.

    max_occurrences int or None (optional, default=None)
        The maximal number of occurrences of a token for it to be considered and
        counted. If None then there is no constraint, or the constraint is
        determined by max_frequency.

    min_frequency: float or None (optional, default=None)
        The minimal frequency of occurrence of a token for it to be considered and
        counted. If None then there is no constraint, or the constraint is
        determined by min_occurences.

    max_frequency: float or None (optional, default=None)
        The maximal frequency of occurrence of a token for it to be considered and
        counted. If None then there is no constraint, or the constraint is
        determined by max_occurences.

    ignored_tokens: set or None (optional, default=None)
        A set of tokens that should be ignored entirely. If None then no tokens will
        be ignored in this fashion.

    excluded_regex: str or None (optional, default=None)
        The regular expression by which tokens are ignored if re.fullmatch returns True.

    window_function: numba.jitted callable or str (optional, default='fixed')
        A function producing a sequence of windows given a source sequence and a window_radius and term frequencies.
        The string options are ['fixed', 'information'] for using pre-defined functions.

    kernel_function: numba.jitted callable or str (optional, default='flat')
        A function producing weights given a window of tokens and a window_radius.
        The string options are ['flat', 'triangular', 'harmonic'] for using pre-defined functions.

    window_radius: int (optional, default=5)
        Argument to pass through to the window function.  Outside of boundary cases, this is the expected width
        of the (directed) windows produced by the window function.

    token_dictionary: dictionary or None (optional, default=None)
        A dictionary mapping tokens to indices

    window_orientation: string (['before', 'after', 'symmetric'])
        The orientation of the cooccurence window.  Whether to return all the tokens that
        occurred within a window before, after or on either side.

    validate_data: bool (optional, default=True)
        Check whether the data is valid (e.g. of homogeneous token type).
    """

    def __init__(
<<<<<<< HEAD
            self,
            token_dictionary=None,
            min_occurrences=None,
            max_occurrences=None,
            min_frequency=None,
            max_frequency=None,
            ignored_tokens=None,
            excluded_token_regex=None,
            window_function=fixed_window,
            kernel_function=flat_kernel,
            window_args=(5,),
            kernel_args=(),
            validate_data=True,
=======
        self,
        token_dictionary=None,
        min_occurrences=None,
        max_occurrences=None,
        min_frequency=None,
        max_frequency=None,
        ignored_tokens=None,
        excluded_token_regex=None,
        window_function="fixed",
        kernel_function="flat",
        window_radius=5,
        validate_data=True,
>>>>>>> 6833357a
    ):
        self.token_dictionary = token_dictionary
        self.min_occurrences = min_occurrences
        self.min_frequency = min_frequency
        self.max_occurrences = max_occurrences
        self.max_frequency = max_frequency
        self.ignored_tokens = ignored_tokens
        self.excluded_token_regex = excluded_token_regex

        self.window_function = window_function
        self.kernel_function = kernel_function
        self.window_radius = window_radius
        self.validate_data = validate_data

    def fit(self, X, y=None, **fit_params):

        if self.validate_data:
            validate_homogeneous_token_types(X)

        flat_sequence = flatten(X)
        (
            token_sequences,
            self._token_dictionary_,
            self._inverse_token_dictionary_,
            self._token_frequencies_,
            self.excluded_tokens_,
        ) = preprocess_token_sequences(
            X,
            flat_sequence,
            self.token_dictionary,
            min_occurrences=self.min_occurrences,
            max_occurrences=self.max_occurrences,
            min_frequency=self.min_frequency,
            max_frequency=self.max_frequency,
            ignored_tokens=self.ignored_tokens,
            excluded_token_regex=self.excluded_token_regex,
        )

        n_unique_tokens = len(self._token_dictionary_)

        # Set the kernel and window functions

        if callable(self.kernel_function):
            self._kernel_function = self.kernel_function
        elif self.kernel_function in _KERNEL_FUNCTIONS:
            self._kernel_function = _KERNEL_FUNCTIONS[self.kernel_function]
        else:
            raise ValueError(
                f"Unrecognized kernel_function; should be callable or one of {_KERNEL_FUNCTIONS.keys()}"
            )

        if callable(self.window_function):
            self._window_function = self.window_function
        elif self.window_function in _WINDOW_FUNCTIONS:
            self._window_function = _WINDOW_FUNCTIONS[self.window_function]
        else:
            raise ValueError(
                f"Unrecognized window_function; should be callable or one of {_WINDOW_FUNCTIONS.keys()}"
            )

        #  Adjust the window size for the info window
        if self.window_function == "information":
            entropy = np.dot(
                self._token_frequencies_, np.log2(self._token_frequencies_)
            )
            self._window_size = self.window_radius * entropy
        else:
            self._window_size = self.window_radius

        # Build the matrix
        row, col, data = skip_grams_matrix_coo_data(
            token_sequences,
            self._window_function,
            self._kernel_function,
            (self._window_size, self._token_frequencies_),
            tuple([self.window_radius]),
            self._token_dictionary_,
        )

        base_matrix = scipy.sparse.coo_matrix((data, (row, col)))
        column_sums = np.array(base_matrix.sum(axis=0))[0]
        self._column_is_kept = column_sums > 0
        self._kept_columns = np.where(self._column_is_kept)[0]

        self.column_label_dictionary_ = {}
        for i in range(self._kept_columns.shape[0]):
            raw_val = self._kept_columns[i]
            first_token = self._inverse_token_dictionary_[raw_val // n_unique_tokens]
            second_token = self._inverse_token_dictionary_[raw_val % n_unique_tokens]
            self.column_label_dictionary_[(first_token, second_token)] = i

        self.column_index_dictionary_ = {
            index: token for token, index in self.column_label_dictionary_.items()
        }
        self._train_matrix = base_matrix.tocsc()[:, self._column_is_kept].tocsr()
        self._train_matrix.eliminate_zeros()
        self.metric_ = distances.sparse_hellinger

        return self

    def fit_transform(self, X, y=None, **fit_params):
        self.fit(X, y, **fit_params)
        return self._train_matrix

    def transform(self, X):
        flat_sequence = flatten(X)
        (token_sequences, _, _, _, _) = preprocess_token_sequences(
            X,
            flat_sequence,
            self._token_dictionary_,
            ignored_tokens=self.ignored_tokens,
            excluded_token_regex=self.excluded_token_regex,
        )

        n_unique_tokens = len(self._token_dictionary_)

        row, col, data = skip_grams_matrix_coo_data(
            token_sequences,
            self._window_function,
            self._kernel_function,
            (self._window_size, self._token_frequencies_),
            tuple([self.window_radius]),
            self._token_dictionary_,
        )

        base_matrix = scipy.sparse.coo_matrix((data, (row, col)))
        result = base_matrix.tocsc()[:, self._column_is_kept].tocsr()

        return result


class NgramVectorizer(BaseEstimator, TransformerMixin):
    """Given a sequence, or list of sequences of tokens, produce a
    count matrix of n-grams of successive tokens.  This either produces n-grams for a fixed size or all n-grams
    up to a fixed size.

    Parameters
    ----------
    ngram_size: int (default = 1)
        The size of the ngrams to count.

    ngram_behaviour: string (optional, default="exact")
        The n-gram behaviour. Should be one of ["exact", "subgrams"] to produce either fixed size ngram_size
        or all ngrams of size upto (and including) ngram_size.

    ngram_dictionary: dictionary or None (optional, default=None)
        A fixed dictionary mapping tokens to indices, or None if the dictionary
        should be learned from the training data.

    token_dictionary: dictionary or None (optional, default=None)
        A fixed dictionary mapping tokens to indices, or None if the dictionary
        should be learned from the training data.

    min_occurrences: int or None (optional, default=None)
        The minimal number of occurrences of a token for it to be considered and
        counted. If None then there is no constraint, or the constraint is
        determined by min_frequency.

    max_occurrences int or None (optional, default=None)
        The maximal number of occurrences of a token for it to be considered and
        counted. If None then there is no constraint, or the constraint is
        determined by max_frequency.

    min_frequency: float or None (optional, default=None)
        The minimal frequency of occurrence of a token for it to be considered and
        counted. If None then there is no constraint, or the constraint is
        determined by min_occurences.

    max_frequency: float or None (optional, default=None)
        The maximal frequency of occurrence of a token for it to be considered and
        counted. If None then there is no constraint, or the constraint is
        determined by max_occurences.

    ignored_tokens: set or None (optional, default=None)
        A set of tokens that should be ignored entirely. If None then no tokens will
        be ignored in this fashion.

    excluded_regex: str or None (optional, default=None)
        The regular expression by which tokens are ignored if re.fullmatch returns True.

    token_dictionary: dictionary or None (optional, default=None)
        A dictionary mapping tokens to indices

    validate_data: bool (optional, default=True)
        Check whether the data is valid (e.g. of homogeneous token type).
    """

    def __init__(
            self,
            ngram_size=1,
            ngram_behaviour="exact",
            ngram_dictionary=None,
            token_dictionary=None,
            min_occurrences=None,
            max_occurrences=None,
            min_frequency=None,
            max_frequency=None,
            ignored_tokens=None,
            excluded_token_regex=None,
            validate_data=True,
    ):
        self.ngram_size = ngram_size
        self.ngram_behaviour = ngram_behaviour
        self.ngram_dictionary = ngram_dictionary
        self.token_dictionary = token_dictionary
        self.min_occurrences = min_occurrences
        self.min_frequency = min_frequency
        self.max_occurrences = max_occurrences
        self.max_frequency = max_frequency
        self.ignored_tokens = ignored_tokens
        self.excluded_token_regex = excluded_token_regex
        self.validate_data = validate_data

    def fit(self, X, y=None, **fit_params):

        if self.validate_data:
            validate_homogeneous_token_types(X)

        flat_sequence = flatten(X)
        (
            token_sequences,
            self._token_dictionary_,
            self._inverse_token_dictionary_,
            self._token_frequencies_,
            self.excluded_tokens_,
        ) = preprocess_token_sequences(
            X,
            flat_sequence,
            self.token_dictionary,
            min_occurrences=self.min_occurrences,
            max_occurrences=self.max_occurrences,
            min_frequency=self.min_frequency,
            max_frequency=self.max_frequency,
            ignored_tokens=self.ignored_tokens,
            excluded_token_regex=self.excluded_token_regex,
        )

        if self.ngram_dictionary is not None:
            self.column_label_dictionary_ = self.ngram_dictionary
        else:
            self.column_label_dictionary_ = defaultdict()
            self.column_label_dictionary_.default_factory = (
                self.column_label_dictionary_.__len__
            )

        indptr = [0]
        indices = []
        data = []
        for sequence in token_sequences:
            counter = {}
            numba_sequence = np.array(sequence)
            for index_gram in ngrams_of(
                    numba_sequence, self.ngram_size, self.ngram_behaviour
            ):
                try:
                    if len(index_gram) == 1:
                        token_gram = self._inverse_token_dictionary_[index_gram[0]]
                    else:
                        token_gram = tuple(
                            self._inverse_token_dictionary_[index]
                            for index in index_gram
                        )
                    col_index = self.column_label_dictionary_[token_gram]
                    if col_index in counter:
                        counter[col_index] += 1
                    else:
                        counter[col_index] = 1
                except KeyError:
                    # Out of predefined ngrams; drop
                    continue

            indptr.append(indptr[-1] + len(counter))
            indices.extend(counter.keys())
            data.extend(counter.values())

        # Remove defaultdict behavior
        self.column_label_dictionary_ = dict(self.column_label_dictionary_)
        self.column_index_dictionary_ = {
            index: token for token, index in self.column_label_dictionary_.items()
        }

        if indptr[-1] > np.iinfo(np.int32).max:  # = 2**31 - 1
            indices_dtype = np.int64
        else:
            indices_dtype = np.int32
        indices = np.asarray(indices, dtype=indices_dtype)
        indptr = np.asarray(indptr, dtype=indices_dtype)
        data = np.asarray(data, dtype=np.intc)

        self._train_matrix = scipy.sparse.csr_matrix(
            (data, indices, indptr),
            shape=(len(indptr) - 1, len(self.column_label_dictionary_)),
            dtype=np.float32,
        )
        self._train_matrix.sort_indices()

        return self

    def fit_transform(self, X, y=None, **fit_params):
        self.fit(X, y, **fit_params)
        return self._train_matrix

    def transform(self, X):
        flat_sequence = flatten(X)
        (token_sequences, _, _, _, _) = preprocess_token_sequences(
            X,
            flat_sequence,
            self._token_dictionary_,
            ignored_tokens=self.ignored_tokens,
            excluded_token_regex=self.excluded_token_regex,
        )

        indptr = [0]
        indices = []
        data = []

        for sequence in token_sequences:
            counter = {}
            numba_sequence = np.array(sequence)
            for index_gram in ngrams_of(
                    numba_sequence, self.ngram_size, self.ngram_behaviour
            ):
                try:
                    if len(index_gram) == 1:
                        token_gram = self._inverse_token_dictionary_[index_gram[0]]
                    else:
                        token_gram = tuple(
                            self._inverse_token_dictionary_[index]
                            for index in index_gram
                        )
                    col_index = self.column_label_dictionary_[token_gram]
                    if col_index in counter:
                        counter[col_index] += 1
                    else:
                        counter[col_index] = 1
                except KeyError:
                    # Out of predefined ngrams; drop
                    continue

            indptr.append(indptr[-1] + len(counter))
            indices.extend(counter.keys())
            data.extend(counter.values())

        if indptr[-1] > np.iinfo(np.int32).max:  # = 2**31 - 1
            indices_dtype = np.int64
        else:
            indices_dtype = np.int32
        indices = np.asarray(indices, dtype=indices_dtype)
        indptr = np.asarray(indptr, dtype=indices_dtype)
        data = np.asarray(data, dtype=np.intc)

        result = scipy.sparse.csr_matrix(
            (data, indices, indptr),
            shape=(len(indptr) - 1, len(self.column_label_dictionary_)),
            dtype=np.float32,
        )
        result.sort_indices()

        return result


class KDEVectorizer(BaseEstimator, TransformerMixin):
    def __init__(
            self,
            bandwidth=None,
            n_components=50,
            kernel="gaussian",
            evaluation_grid_strategy="uniform",
    ):
        self.n_components = n_components
        self.evaluation_grid_strategy = evaluation_grid_strategy
        self.bandwidth = bandwidth
        self.kernel = kernel

    def fit(self, X, y=None, **fit_params):

        combined_data = np.array(flatten(X))

        if self.bandwidth is None:
            # Estimate the bandwidth by looking at training data
            # We do a jack-knife across each time series and
            # find the bandwidth choice that works best over all
            # time series
            min, max = np.min(combined_data), np.max(combined_data)
            avg_n_events = np.mean([len(x) for x in X])
            max_bandwidth = (max - min) / avg_n_events
            min_bandwidth = min_non_zero_difference(combined_data)
            bandwidths = 10.0 ** np.linspace(
                np.log10(min_bandwidth), np.log10(max_bandwidth), 50
            )
            jackknifed_total_likelihoods = jackknife_bandwidths(X, bandwidths)
            self.bandwidth_ = bandwidths[np.argmax(jackknifed_total_likelihoods)]
        else:
            self.bandwidth_ = self.bandwidth

        if self.evaluation_grid_strategy == "uniform":
            min, max = np.min(combined_data), np.max(combined_data)
            self.evaluation_grid_ = np.linspace(min, max, self.n_components)
        elif self.evaluation_grid_strategy == "density":
            uniform_quantile_grid = np.linspace(0, 1.0, self.n_components)
            self.evaluation_grid_ = np.quantile(combined_data, uniform_quantile_grid)
        else:
            raise ValueError(
                "Unrecognized evaluation_grid_strategy; should be one "
                'of: "uniform" or "density"'
            )

        return self

    def transform(self, X):

        result = np.empty((len(X), self.n_components), dtype=np.float64)

        for i, sample in enumerate(X):
            kde = KernelDensity(bandwidth=self.bandwidth_, kernel=self.kernel)
            kde.fit(sample[:, None])
            log_probability = kde.score_samples(self.evaluation_grid_[:, None])
            result[i] = np.exp(log_probability)

        return result

    def fit_transform(self, X, y=None, **fit_params):
        self.fit(X, y, **fit_params)
        return self.transform(X)


class ProductDistributionVectorizer(BaseEstimator, TransformerMixin):
    pass


class Wasserstein1DHistogramTransformer(BaseEstimator, TransformerMixin):
    def __init__(self):
        pass

    def fit_transform(self, X, y=None, **fit_params):
        X = check_array(X)
        normalized_X = normalize(X, norm="l1")
        result = np.cumsum(normalized_X, axis=1)
        self.metric_ = "l1"
        return result


class SequentialDifferenceTransformer(BaseEstimator, TransformerMixin):
    def __init__(self, offset=1):
        self.offset = offset

    def fit(self, X, y=None, **fit_params):
        self.fit_transform(X, y, **fit_params)
        return self

    def fit_transform(self, X, y=None, **fit_params):
        result = []

        for sequence in X:
            seq = np.array(sequence)
            result.append(seq[self.offset:] - seq[: -self.offset])

        return result<|MERGE_RESOLUTION|>--- conflicted
+++ resolved
@@ -91,12 +91,12 @@
 
 
 def prune_token_dictionary(
-        token_dictionary,
-        token_frequencies,
-        ignored_tokens=None,
-        excluded_token_regex=None,
-        min_frequency=0.0,
-        max_frequency=1.0,
+    token_dictionary,
+    token_frequencies,
+    ignored_tokens=None,
+    excluded_token_regex=None,
+    min_frequency=0.0,
+    max_frequency=1.0,
 ):
     """Prune the token dictionary based on constraints of tokens to ignore and
     min and max allowable token frequencies. This will remove any tokens that should
@@ -160,15 +160,15 @@
 
 
 def preprocess_token_sequences(
-        token_sequences,
-        flat_sequence,
-        token_dictionary=None,
-        min_occurrences=None,
-        max_occurrences=None,
-        min_frequency=None,
-        max_frequency=None,
-        ignored_tokens=None,
-        excluded_token_regex=None,
+    token_sequences,
+    flat_sequence,
+    token_dictionary=None,
+    min_occurrences=None,
+    max_occurrences=None,
+    min_frequency=None,
+    max_frequency=None,
+    ignored_tokens=None,
+    excluded_token_regex=None,
 ):
     """Perform a standard set of preprocessing for token sequences. This includes
     constructing a token dictionary and token frequencies, pruning the dictionary
@@ -282,58 +282,8 @@
 
 
 @numba.njit(nogil=True)
-<<<<<<< HEAD
-def information_window(token_sequence, desired_entropy, token_frequency):
-    result = []
-
-    for i in range(len(token_sequence)):
-        counter = 0
-        current_entropy = 0.0
-
-        for j in range(i + 1, len(token_sequence)):
-            current_entropy -= np.log(token_frequency[int(token_sequence[j])])
-            counter += 1
-            if current_entropy >= desired_entropy:
-                break
-
-        result.append(token_sequence[i + 1: i + 1 + counter])
-
-    return result
-
-
-@numba.njit(nogil=True)
-def fixed_window(token_sequence, window_size):
-    result = []
-
-    for i in range(len(token_sequence)):
-        result.append(token_sequence[i + 1: i + window_size + 1])
-
-    return result
-
-
-@numba.njit(nogil=True)
-def flat_kernel(window):
-    return np.ones(len(window), dtype=np.float32)
-
-
-@numba.njit(nogil=True)
-def triangle_kernel(window, window_size):
-    start = max(window_size, len(window))
-    stop = window_size - len(window)
-    return np.arange(start, stop, -1).astype(np.float32)
-
-
-@numba.njit(nogil=True)
-def harmonic_kernel(window):
-    result = np.arange(1, len(window) + 1).astype(np.float32)
-    return 1.0 / result
-
-
-@numba.njit(nogil=True)
-=======
->>>>>>> 6833357a
 def build_skip_grams(
-        token_sequence, window_function, kernel_function, window_args, kernel_args
+    token_sequence, window_function, kernel_function, window_args, kernel_args
 ):
     """Given a single token sequence produce an array of weighted skip-grams
     associated to each token in the original sequence. The resulting array has
@@ -397,12 +347,12 @@
 
 
 def skip_grams_matrix_coo_data(
-        list_of_token_sequences,
-        window_function,
-        kernel_function,
-        window_args,
-        kernel_args,
-        token_dictionary,
+    list_of_token_sequences,
+    window_function,
+    kernel_function,
+    window_args,
+    kernel_args,
+    token_dictionary,
 ):
     """Given a list of token sequences construct the relevant data for a sparse
     matrix representation with a row for each token sequence and a column for each
@@ -466,7 +416,7 @@
 
 @numba.njit(nogil=True, parallel=True)
 def sequence_skip_grams(
-        token_sequences, window_function, kernel_function, window_args, kernel_args
+    token_sequences, window_function, kernel_function, window_args, kernel_args
 ):
     """Produce skip-gram data for a combined over a list of token sequences. In this
     case each token sequence represents a sequence with boundaries over which
@@ -512,23 +462,13 @@
 
 
 def token_cooccurence_matrix(
-<<<<<<< HEAD
         token_sequences,
         n_unique_tokens,
-        window_function=fixed_window,
-        kernel_function=flat_kernel,
-        window_args=(5,),
-        kernel_args=(),
+        window_function,
+        kernel_function,
+        window_args,
+        kernel_args,
         window_orientation="symmetric",
-=======
-    token_sequences,
-    n_unique_tokens,
-    window_function,
-    kernel_function,
-    window_args,
-    kernel_args,
-    window_orientation="symmetric",
->>>>>>> 6833357a
 ):
     """Generate a matrix of (weighted) counts of co-occurrences of tokens within
     windows in a set of sequences of tokens. Each sequence in the collection of
@@ -769,7 +709,6 @@
     """
 
     def __init__(
-<<<<<<< HEAD
             self,
             token_dictionary=None,
             min_occurrences=None,
@@ -778,27 +717,11 @@
             max_frequency=None,
             ignored_tokens=None,
             excluded_token_regex=None,
-            window_function=fixed_window,
-            kernel_function=flat_kernel,
-            window_args=(5,),
-            kernel_args=(),
+            window_function="fixed",
+            kernel_function="flat",
+            window_radius=5,
             window_orientation="symmetric",
             validate_data=True,
-=======
-        self,
-        token_dictionary=None,
-        min_occurrences=None,
-        max_occurrences=None,
-        min_frequency=None,
-        max_frequency=None,
-        ignored_tokens=None,
-        excluded_token_regex=None,
-        window_function="fixed",
-        kernel_function="flat",
-        window_radius=5,
-        window_orientation="symmetric",
-        validate_data=True,
->>>>>>> 6833357a
     ):
         self.token_dictionary = token_dictionary
         self.min_occurrences = min_occurrences
@@ -1127,12 +1050,12 @@
 
     # TODO: time stamps, generic groupby
     def __init__(
-            self,
-            n_components=20,
-            strategy="uniform",
-            ground_distance="euclidean",
-            absolute_range=(-np.inf, np.inf),
-            append_outlier_bins=False,
+        self,
+        n_components=20,
+        strategy="uniform",
+        ground_distance="euclidean",
+        absolute_range=(-np.inf, np.inf),
+        append_outlier_bins=False,
     ):
         self.n_components = n_components
         self.strategy = strategy
@@ -1234,7 +1157,7 @@
     """
 
     def __init__(
-            self, periodicity="week", resolution="day",
+        self, periodicity="week", resolution="day",
     ):
         self.periodicity = periodicity
         self.resolution = resolution
@@ -1317,21 +1240,6 @@
     """
 
     def __init__(
-<<<<<<< HEAD
-            self,
-            token_dictionary=None,
-            min_occurrences=None,
-            max_occurrences=None,
-            min_frequency=None,
-            max_frequency=None,
-            ignored_tokens=None,
-            excluded_token_regex=None,
-            window_function=fixed_window,
-            kernel_function=flat_kernel,
-            window_args=(5,),
-            kernel_args=(),
-            validate_data=True,
-=======
         self,
         token_dictionary=None,
         min_occurrences=None,
@@ -1344,7 +1252,6 @@
         kernel_function="flat",
         window_radius=5,
         validate_data=True,
->>>>>>> 6833357a
     ):
         self.token_dictionary = token_dictionary
         self.min_occurrences = min_occurrences
@@ -1533,18 +1440,18 @@
     """
 
     def __init__(
-            self,
-            ngram_size=1,
-            ngram_behaviour="exact",
-            ngram_dictionary=None,
-            token_dictionary=None,
-            min_occurrences=None,
-            max_occurrences=None,
-            min_frequency=None,
-            max_frequency=None,
-            ignored_tokens=None,
-            excluded_token_regex=None,
-            validate_data=True,
+        self,
+        ngram_size=1,
+        ngram_behaviour="exact",
+        ngram_dictionary=None,
+        token_dictionary=None,
+        min_occurrences=None,
+        max_occurrences=None,
+        min_frequency=None,
+        max_frequency=None,
+        ignored_tokens=None,
+        excluded_token_regex=None,
+        validate_data=True,
     ):
         self.ngram_size = ngram_size
         self.ngram_behaviour = ngram_behaviour
@@ -1597,7 +1504,7 @@
             counter = {}
             numba_sequence = np.array(sequence)
             for index_gram in ngrams_of(
-                    numba_sequence, self.ngram_size, self.ngram_behaviour
+                numba_sequence, self.ngram_size, self.ngram_behaviour
             ):
                 try:
                     if len(index_gram) == 1:
@@ -1665,7 +1572,7 @@
             counter = {}
             numba_sequence = np.array(sequence)
             for index_gram in ngrams_of(
-                    numba_sequence, self.ngram_size, self.ngram_behaviour
+                numba_sequence, self.ngram_size, self.ngram_behaviour
             ):
                 try:
                     if len(index_gram) == 1:
@@ -1708,11 +1615,11 @@
 
 class KDEVectorizer(BaseEstimator, TransformerMixin):
     def __init__(
-            self,
-            bandwidth=None,
-            n_components=50,
-            kernel="gaussian",
-            evaluation_grid_strategy="uniform",
+        self,
+        bandwidth=None,
+        n_components=50,
+        kernel="gaussian",
+        evaluation_grid_strategy="uniform",
     ):
         self.n_components = n_components
         self.evaluation_grid_strategy = evaluation_grid_strategy
@@ -1800,6 +1707,6 @@
 
         for sequence in X:
             seq = np.array(sequence)
-            result.append(seq[self.offset:] - seq[: -self.offset])
+            result.append(seq[self.offset :] - seq[: -self.offset])
 
         return result