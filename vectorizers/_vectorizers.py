--- conflicted
+++ resolved
@@ -459,11 +459,7 @@
     max_document_frequency=None,
     ignored_tokens=None,
     excluded_token_regex=None,
-<<<<<<< HEAD
-    unknown_token=None,
-=======
     masking=None,
->>>>>>> eff54167
 ):
     """Perform a standard set of preprocessing for token sequences. This includes
     constructing a token dictionary and token frequencies, pruning the dictionary
@@ -576,10 +572,6 @@
             total_documents=len(token_sequences),
         )
 
-<<<<<<< HEAD
-    if unknown_token is not None:
-        token_dictionary[unknown_token] = len(token_dictionary)
-=======
     if masking is None:
         result_sequences = List()
         for sequence in token_sequences:
@@ -611,41 +603,11 @@
                 )
             )
         token_dictionary[masking] = len(token_dictionary)
->>>>>>> eff54167
 
     inverse_token_dictionary = {
         index: token for token, index in token_dictionary.items()
     }
 
-<<<<<<< HEAD
-    result_sequences = List()
-    if unknown_token is None:
-        for sequence in token_sequences:
-            result_sequences.append(
-                np.array(
-                    [
-                        token_dictionary[token]
-                        for token in sequence
-                        if token in token_dictionary
-                    ],
-                    dtype=np.int64,
-                )
-            )
-    else:
-        unknown_token_index = token_dictionary[unknown_token]
-        for sequence in token_sequences:
-            result_sequences.append(
-                np.array(
-                    [
-                        token_dictionary.get(token, unknown_token_index)
-                        for token in sequence
-                    ],
-                    dtype=np.int64,
-                )
-            )
-
-=======
->>>>>>> eff54167
     return (
         result_sequences,
         token_dictionary,
@@ -1434,11 +1396,7 @@
             max_document_frequency=self.max_document_frequency,
             ignored_tokens=self.ignored_tokens,
             excluded_token_regex=self.excluded_token_regex,
-<<<<<<< HEAD
-            unknown_token=self.unknown_token,
-=======
             masking=self.mask_string,
->>>>>>> eff54167
         )
 
         if callable(self.kernel_function):
